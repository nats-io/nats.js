--- conflicted
+++ resolved
@@ -171,7 +171,6 @@
   ConsumerNotFound = "consumer_not_found",
 
   /**
-<<<<<<< HEAD
    * Notification that the stream was not found. Consumers were accessible at least once,
    * will be retried for more messages regardless of the not being found
    * or timeouts etc. This notification includes a count of consecutive attempts to
@@ -180,13 +179,13 @@
    * for ordered consumers, as the consumer will be created in those cases automatically.
    */
   StreamNotFound = "stream_not_found",
-=======
+  
+  /*
    * Notification that the consumer was deleted. This notification
    * means the consumer will not get messages unless it is recreated. The client
    * will continue to attempt to pull messages. Ordered consumer will recreate it.
    */
   ConsumerDeleted = "consumer_deleted",
->>>>>>> 37f5bd6c
 
   /**
    * This notification is specific of ordered consumers and will be notified whenever
