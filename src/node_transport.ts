--- conflicted
+++ resolved
@@ -34,11 +34,7 @@
 const { readFile, existsSync } = require("fs");
 const dns = require("dns");
 
-<<<<<<< HEAD
 const VERSION = "2.10.0-0";
-=======
-const VERSION = "2.9.2";
->>>>>>> e672fe6c
 const LANG = "nats.js";
 
 export class NodeTransport implements Transport {
