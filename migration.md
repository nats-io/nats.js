# Migration Guide

The NATS ecosystem has grown a lot since the 2.0 release of the `nats` (nats.js)
client. NATS currently runs in several JavaScript runtimes: Deno, Browser, and
Node/Bun.

While the organization of the library has served developers well, there are a
number of issues we would like to address going forward:

- Strict SemVer on the libraries. Any API break will signal a major version
  bump, this will allow you to opt-in on upgrades knowing that major version
  bumps may require updating your code.
- Better presentation of NATS technologies to developers that are interested in
  KV, ObjectStore or JetStream.
- Smaller dependencies for those that are only interested in the NATS core
  functionality.
- More agility and independence to each of the modules, as well as their own
  version.
- Easier understanding of the functionality in question, as each repository
  hosting the individual libraries will focus on the API provided by that
  library.
- Reduce framework dependency requirements where possible.

In order to satisfy those needs, the NATS JavaScript library has split into
separate libraries which focus on:

- NatsCore `@nats-io/nats-core` - publish/subscribe/request-reply.
- JetStream `@nats-io/jetstream` (depends on `@nats-core`)
- KV `@nats-io/kv` (depends on JetStream)
- ObjectStore `@nats-io/obj` (depends on JetStream)
- Services `@nats-io/services` (depends on NatsCore)

The transports have also been migrated:

- `@nats-io/transport-node` has all the functionality of the original `nats.js`
- `@nats-io/transport-deno` has all the functionality of `nats.deno`
- `nats.ws` is now part of `@nats-io/nats-core` as it can be used from Deno or
  latest version of Node directly or any runtime that has standard W3C Websocket
  support.

Note that when installing `@nats-io/transport-node` or
`@nats-io/transport-deno`, the `@nats-io/nats-core` APIs are also made
available.

Your library selection process will start by selecting your runtime, and
importing any additional functionality you may be interested in. The
`@nats-io/transport-node`, `@nats-io/transport-deno` depend on and re-export
`@nats-io/nats-core`.

To use the extended functionality (JetStream, KV, ObjectStore, Services) you
will need to install and import from the other libraries to access those APIs.

For example, developers that use JetStream can access it by using the functions
`jetstream()` and `jetstreamManager()` and provide their NATS connection. Note
that the `NatsConnection#jetstream/Manager()` APIs are no longer available.

Developers interested in KV or ObjectStore can access the resources by calling
creating a Kvm and calling `create()` or `open()` using either a
`JetStreamClient` or a plain `NatsConnection`. Note that the
`JetStreamClient#views` API is also no longer available.

Other add-ons such as those found in `Orbit.js` will require an interface
(NatsConnection, JetStreamClient, etc) reducing the complexity for packaging
these modules for cross-runtime consumption.

## Changes to Clients

- [Deno](./transport-deno/README.md)
- [Node](./transport-node/README.md)
- [W3C Websocket](./core/README.md) - the client can be created in a compliant
  runtime via the
  [`wsconnect`](https://nats-io.github.io/nats.js/core/functions/wsconnect.html)
  function

## Changes in Nats Base Client

- QueuedIterator type incorrectly exposed a `push()` operation - this operation
  is not public API and was removed from the interface.
- The internal type `TypedSubscription` and associated interfaces have been
  removed, these were supporting legacy JetStream APIs
  (`subscribe/pullSubscribe()`. If you were using these internal types to
  transform the types in the subscription, take a look at
  [messagepipeline](https://github.com/synadia-io/orbit.js/tree/main/messagepipeline).
- The utilities `JSONCodec` and `StringCodec` have been removed, the `Msg` types
  and derivatives can set string or Uint8Array payloads. To read payloads as
  string or JSON use `string()` and `json()` methods on Msg or its derivatives.
  For publishing JSON payloads, simply specify the output of `JSON.stringify()`
  to the publish or request operation.
- NatsError was removed in favor of more descriptive types. For example, if you
  make a request, the request could fail with a RequestError or TimeoutError.
  The RequestError in turn will contain the `cause` such as `NoRespondersError`.
  This also means that in TypeScript, the callback signature has been relaxed to
  just `(Error, Msg)=>void | Promise<never>`. For more information see the
  JsDocs.
- Previous versions of the client provided the enums `Events` and `DebugEvents`
  for the `type` values in the notification received via
  `status(): AsyncIterable<Status>` iterator. Starting with this release,
  reported status provide their own types which means that they provide richer
  data and are easier to use from different modules, since you can provide the
  string name of the type. For more information see
  [Lifecycle and Informational and Events](core/README.md#lifecycle-and-informational-events)
- Subscription#closed now resolves to void or an Error (it doesn't throw). The
  error is the reason why the subscription closed.
- RequestStrategy "Jitter" is now called "stall" to adopt the term used by new
  implementations in other clients and the RequestStrategy enum is now a type
  alias to simple strings "timer", "count", "stall", "sentinel".
- `SHA256` a support type for object store has been removed. Client replaced
  this library with a dependency.
- `Base64Codec`, `Base64UrlCodec`, `Base64UrlPaddedCodec` support types for
  object store have been moved to @nats-io/obj.
- `MsgCallback` - `(err: Error|null, msg: T) => void` has changed to be
  `(err: Error|null, msg:T) => void | Promise<never>` to indicate that they
<<<<<<< HEAD
  cannot contain `await`. If you want to perform async handling, it must be done
  inside an async iterator, or outside the callback.
-
=======
  cannot contain `await`. If you want to perform async handling, it must be
  done inside an async iterator, or outside the callback.
- 
>>>>>>> a0153484

## Changes in JetStream

To use JetStream, you must install and import `@nats/jetstream`.

- `jetStream()` and `jetStreamManager()` functions on the `NatsConnection` have
  been removed. Install and import the `JetStream` library, and call
  `jetstream(nc: NatsConnection)` or `jetstreamManager(nc: NatsConnection)`
- The `views` property in the JetStream client has been removed - install the
  `KV` or `ObjectStore` library.
- `jetstreamManager.listKvs()` and `jetstreamManager.listObjectStores()` apis
  have been removed. Use the `list()` methods provided the `Kvm` and `ObjM` APIs
  instead.
- `JetStreamClient#subscribe()`, `JetStreamClient#fetch()` have been removed.
  Use the `Consumers` API to `get()` your consumer.
- `OrderedConsumerOptions#filterSubjects` changed to
  `OrderedConsumerOptions#filter_subjects`.
- Consumer.status() now returns `AsyncIterable<ConsumerStatus>` instead of a
  `Promise<AsyncIterable<ConsumerStatus>>`
- `JetStreamClient.pull()` was deprecated and was removed. Use
  `Consumer.next()`.
- The utility function `consumerOpts()` and associated function
  `isConsumerOptsBuilder()` have been removed. Alongside of it
  `ConsumerOptsBuilder` which was used by `subscribe()` and `pullSubscribe()`
  type has also been removed.
- JetStream errors are now expressed by the type `JetStreamError` and
  `JetStreamAPIError`. Common errors such as `ConsumerNotFound`, and
  `StreamNotFound`, `JetStreamNotEnabled` are subtypes of the above. For API
  calls where the server could return an error, these are `JetStreamAPIError`
  and contain all the information returned by the server.
- JetStream `Stream.getMessage()` will now return null if when a message not
  found error raises, this simplifies client usage and aligns with other APIs in
  the client.
- MsgRequest for `Stream#getMessage()` removed deprecated number argument.
- For non-ordered consumers next/fetch() can will now throw/reject when
  heartbeats are missed.
- The `ConsumerEvents` and `ConsumerDebugEvents` enum has been removed and
  replaced with `ConsumerNotification` which have a discriminating field `type`.
  The status objects provide a more specific API for querying those events.
- `JsMsg.info.redeliveryCount` was renamed to `JsMsg.info.deliveryCount` as it
  tracks all delivery attempts, not just redeliveries.
- `ConsumerCallbackFn` - `(m: JsMsg) => void` has changed to be
<<<<<<< HEAD
  `(m: JsMsg) => void | Promise<never>` to indicate that they cannot contain
  `await`. If you want to perform async handling, it must be done inside an
  async iterator, or outside the callback.
=======
  `(m: JsMsg) => void | Promise<never>` to indicate that they
  cannot contain `await`. If you want to perform async handling, it must be
  done inside an async iterator, or outside the callback.
>>>>>>> a0153484

## Changes to KV

To use KV, you must install and import `@nats-io/kv`, and create an instance of
Kvm:

```typescript
import { connect } from "@nats-io/transport-deno";
import { jetstream } from "@nats-io/jetstream";
import { Kvm } from "@nats-io/kv";
const nc = await connect();
let kvm = new Kvm(nc);
// or create a JetStream which allows you to specify jetstream options
const js = jetstream(nc, { timeout: 3000 });
kvm = new Kvm(js);

// To list KVs:
await kvm.list();

// To create a KV and open it:
await kvm.create("mykv");

// To access a KV but fail if it doesn't exist:
await kvm.open("mykv");
```

### KvWatchOption.initializedFn has been removed

Previous versions of `Kv.watch()` allowed the client to specify a function that
was called when the watch was done providing history values. In this version,
you can find out if a watch is yielding an update by examining the `isUpdate`
property. Note that an empty Kv will not yield any watch information. You can
test for this initial condition, by getting the status of the KV, and inspecting
the `values` property, which will state the number of entries in the Kv. Also
note that watches with the option to do updates only, cannot notify until
there's an update.

### Removal of deprecations

Removed deprecated KV apis (`KvRemove` - `remove(k)=>Promise<void>`,
`close()=>Promise<void>`) and options (`maxBucketSize`,
`placementCluster`,`bucket_location`)

Removed the deprecated option `backingStore` from `KvOptions` and `KvStatus`.
Use `KvOptions.storage` and `KvStatus.storage`.

## Changes to ObjectStore

> [!CAUTION]
>
> Clients prior to 3.x used to shim the global `crypto` automatically. `crypto`
> is available on node 20 and better. Please upgrade your node runtime or shim
> `crypto`:
>
> ```javascript
> if (typeof globalThis.crypto === "undefined") {
>   const c = require("crypto");
>   global.crypto = c.webcrypto;
> }
> ```

> [!IMPORTANT]
>
> Clients that use @nats-io/obj prior to 3.0.0-34, potentially generated sha-256
> digests that were incorrect due to a bug on a 3rd party library bundled in the
> client. The library has been replaced with npm:js-sha256. Errors in the
> digests usually affected 500 MB or larger objects.
>
> If you are upgrading from a previous pre-release or from the previous
> generation clients (these were also updated) you may want to re-put your
> objects or use the tool
> [fix-os-hashes](https://github.com/nats-io/nats.deno/blob/main/bin/fix-os-hashes.ts)
> to be compatible with 3.0.0-34 and beyond (and other NATS tools). To run the
> tool install [deno](https://deno.com/) and:
>
> ```
> deno run -A https://github.com/nats-io/nats.deno/blob/main/bin/fix-os-hashes.ts -h
> ```

To use ObjectStore, you must install and import `@nats-io/obj`.

### Watch

Object.watch() now returns an `ObjectWatchInfo` which is an `ObjectInfo` but
adding the property `isUpdate` this property is now true when the watch is
notifying of a new entry. Note that previously the iterator would yield
`ObjectInfo | null`, the `null` signal has been removed. This means that when
doing a watch on an empty ObjectStore you won't get an update notification until
an actual value arrives.

### Removed deprecations

Removed deprecated `ObjectStoreInfo` - use `ObjectStoreStatus`

## Changes to Services Framework

To use services, you must install and import `@nats-io/services`, and create an
instance of Svc, which allows you to `add()` a service and create a
ServiceClient `client(nc)`:

```typescript
const svc = new Svcm(nc);
const service = await svc.add({
  name: "max",
  version: "0.0.1",
  description: "returns max number in a request",
  statsHandler,
});

// other manipulation as per service api...
```

- `services` property has been removed. Install and import the `Services`
  library, and call `Svcm(nc: NatsConnection)`<|MERGE_RESOLUTION|>--- conflicted
+++ resolved
@@ -110,15 +110,9 @@
   object store have been moved to @nats-io/obj.
 - `MsgCallback` - `(err: Error|null, msg: T) => void` has changed to be
   `(err: Error|null, msg:T) => void | Promise<never>` to indicate that they
-<<<<<<< HEAD
-  cannot contain `await`. If you want to perform async handling, it must be done
-  inside an async iterator, or outside the callback.
--
-=======
   cannot contain `await`. If you want to perform async handling, it must be
   done inside an async iterator, or outside the callback.
 - 
->>>>>>> a0153484
 
 ## Changes in JetStream
 
@@ -161,15 +155,9 @@
 - `JsMsg.info.redeliveryCount` was renamed to `JsMsg.info.deliveryCount` as it
   tracks all delivery attempts, not just redeliveries.
 - `ConsumerCallbackFn` - `(m: JsMsg) => void` has changed to be
-<<<<<<< HEAD
-  `(m: JsMsg) => void | Promise<never>` to indicate that they cannot contain
-  `await`. If you want to perform async handling, it must be done inside an
-  async iterator, or outside the callback.
-=======
   `(m: JsMsg) => void | Promise<never>` to indicate that they
   cannot contain `await`. If you want to perform async handling, it must be
   done inside an async iterator, or outside the callback.
->>>>>>> a0153484
 
 ## Changes to KV
 
