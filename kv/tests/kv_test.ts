/*
 * Copyright 2021-2024 The NATS Authors
 * Licensed under the Apache License, Version 2.0 (the "License");
 * you may not use this file except in compliance with the License.
 * You may obtain a copy of the License at
 *
 * http://www.apache.org/licenses/LICENSE-2.0
 *
 * Unless required by applicable law or agreed to in writing, software
 * distributed under the License is distributed on an "AS IS" BASIS,
 * WITHOUT WARRANTIES OR CONDITIONS OF ANY KIND, either express or implied.
 * See the License for the specific language governing permissions and
 * limitations under the License.
 */
import {
  collect,
  compare,
  deferred,
  delay,
  Empty,
  nanos,
  nuid,
  parseSemVer,
  syncIterator,
} from "@nats-io/nats-core/internal";
import type {
  ConnectionOptions,
  NatsConnection,
  NatsConnectionImpl,
  QueuedIterator,
} from "@nats-io/nats-core/internal";

import {
  DirectMsgHeaders,
  DiscardPolicy,
  jetstream,
  jetstreamManager,
  StorageType,
} from "@nats-io/jetstream";

import type {
  JetStreamOptions,
  PushConsumer,
} from "@nats-io/jetstream/internal";

import {
  assert,
  assertArrayIncludes,
  assertEquals,
  assertExists,
  assertRejects,
  assertThrows,
} from "jsr:@std/assert";

import type { KV, KvEntry, KvOptions, KvWatchEntry } from "../src/types.ts";

import type { Bucket } from "../src/mod.ts";

import { KvWatchInclude } from "../src/types.ts";

import { Base64KeyCodec, NoopKvCodecs } from "../src/mod.ts";

import { kvPrefix, validateBucket, validateKey } from "../src/internal_mod.ts";

import {
  _setup,
  cleanup,
  connect,
  jetstreamServerConf,
  Lock,
  NatsServer,
  notCompatible,
} from "test_helpers";
import { JSONCodec } from "@nats-io/nats-core/internal";
import type { QueuedIteratorImpl } from "@nats-io/nats-core/internal";
import { Kvm } from "../src/kv.ts";

Deno.test("kv - key validation", () => {
  const bad = [
    " x y",
    "x ",
    "x!",
    "xx$",
    "*",
    ">",
    "x.>",
    "x.*",
    ".",
    ".x",
    ".x.",
    "x.",
  ];
  for (const v of bad) {
    assertThrows(
      () => {
        validateKey(v);
      },
      Error,
      "invalid key",
      `expected '${v}' to be invalid key`,
    );
  }

  const good = [
    "foo",
    "_foo",
    "-foo",
    "_kv_foo",
    "foo123",
    "123",
    "a/b/c",
    "a.b.c",
  ];
  for (const v of good) {
    try {
      validateKey(v);
    } catch (err) {
      throw new Error(
        `expected '${v}' to be a valid key, but was rejected: ${
          (err as Error).message
        }`,
      );
    }
  }
});

Deno.test("kv - bucket name validation", () => {
  const bad = [" B", "!", "x/y", "x>", "x.x", "x.*", "x.>", "x*", "*", ">"];
  for (const v of bad) {
    assertThrows(
      () => {
        validateBucket(v);
      },
      Error,
      "invalid bucket name",
      `expected '${v}' to be invalid bucket name`,
    );
  }

  const good = [
    "B",
    "b",
    "123",
    "1_2_3",
    "1-2-3",
  ];
  for (const v of good) {
    try {
      validateBucket(v);
    } catch (err) {
      throw new Error(
        `expected '${v}' to be a valid bucket name, but was rejected: ${
          (err as Error).message
        }`,
      );
    }
  }
});

Deno.test("kv - list kv", async () => {
  const { ns, nc } = await _setup(connect, jetstreamServerConf({}));

  const jsm = await jetstreamManager(nc);
  await jsm.streams.add({ name: "A", subjects: ["a"] });
  const kvm = new Kvm(nc);
  let kvs = await kvm.list().next();
  assertEquals(kvs.length, 0);

  await kvm.create("kv");

  kvs = await kvm.list().next();
  assertEquals(kvs.length, 1);
  assertEquals(kvs[0].bucket, `kv`);

  // test names as well
  const names = await (await jsm.streams.names()).next();
  assertEquals(names.length, 2);
  assertArrayIncludes(names, ["A", "KV_kv"]);

  await cleanup(ns, nc);
});
Deno.test("kv - init creates stream", async () => {
  const { ns, nc } = await _setup(connect, jetstreamServerConf({}));
  if (await notCompatible(ns, nc, "2.6.3")) {
    return;
  }
  const jsm = await jetstreamManager(nc);
  let streams = await jsm.streams.list().next();
  assertEquals(streams.length, 0);

  const n = nuid.next();
  await new Kvm(nc).create(n);

  streams = await jsm.streams.list().next();
  assertEquals(streams.length, 1);
  assertEquals(streams[0].config.name, `KV_${n}`);

  await cleanup(ns, nc);
});

Deno.test("kv - bind to existing KV", async () => {
  const { ns, nc } = await _setup(connect, jetstreamServerConf({}));
  if (await notCompatible(ns, nc, "2.6.3")) {
    return;
  }
  const jsm = await jetstreamManager(nc);
  let streams = await jsm.streams.list().next();
  assertEquals(streams.length, 0);

  const n = nuid.next();
  const js = jetstream(nc);
  await new Kvm(js).create(n, { history: 10 });

  streams = await jsm.streams.list().next();
  assertEquals(streams.length, 1);
  assertEquals(streams[0].config.name, `KV_${n}`);

  const kv = await new Kvm(js).open(n);
  const status = await kv.status();
  assertEquals(status.bucket, `${n}`);
  await crud(kv as Bucket);
  await cleanup(ns, nc);
});

async function crud(bucket: Bucket): Promise<void> {
  const status = await bucket.status();
  assertEquals(status.values, 0);
  assertEquals(status.history, 10);
  assertEquals(status.bucket, bucket.bucket);
  assertEquals(status.ttl, 0);
  assertEquals(status.streamInfo.config.name, `${kvPrefix}${bucket.bucket}`);

  await bucket.put("k", "hello");
  let r = await bucket.get("k");
  assertEquals(r!.string(), "hello");

  await bucket.put("k", "bye");
  r = await bucket.get("k");
  assertEquals(r!.string(), "bye");

  await bucket.delete("k");
  r = await bucket.get("k");
  assert(r);
  assertEquals(r.operation, "DEL");

  const buf: string[] = [];
  const values = await bucket.history();
  for await (const r of values) {
    buf.push(r.string());
  }
  assertEquals(values.getProcessed(), 3);
  assertEquals(buf.length, 3);
  assertEquals(buf[0], "hello");
  assertEquals(buf[1], "bye");
  assertEquals(buf[2], "");

  const pr = await bucket.purgeBucket();
  assertEquals(pr.purged, 3);
  assert(pr.success);

  const ok = await bucket.destroy();
  assert(ok);

  const streams = await bucket.jsm.streams.list().next();
  assertEquals(streams.length, 0);
}

Deno.test("kv - crud", async () => {
  const { ns, nc } = await _setup(connect, jetstreamServerConf({}));
  if (await notCompatible(ns, nc, "2.6.3")) {
    return;
  }
  const n = nuid.next();
  const js = jetstream(nc);
  const bucket = await new Kvm(js).create(n, { history: 10 }) as Bucket;
  await crud(bucket);
  await cleanup(ns, nc);
});

Deno.test("kv - codec crud", async () => {
  const { ns, nc } = await _setup(connect, jetstreamServerConf({}));
  if (await notCompatible(ns, nc, "2.6.3")) {
    return;
  }
  const jsm = await jetstreamManager(nc);
  const streams = await jsm.streams.list().next();
  assertEquals(streams.length, 0);

  const n = nuid.next();
  const js = jetstream(nc);
  const bucket = await new Kvm(js).create(n, {
    history: 10,
    codec: {
      key: Base64KeyCodec(),
      value: NoopKvCodecs().value,
    },
  }) as Bucket;
  await crud(bucket);
  await cleanup(ns, nc);
});

Deno.test("kv - history", async () => {
  const { ns, nc } = await _setup(connect, jetstreamServerConf({}));
  if (await notCompatible(ns, nc, "2.6.3")) {
    return;
  }
  const n = nuid.next();
  const js = jetstream(nc);
  const bucket = await new Kvm(js).create(n, { history: 2 });
  let status = await bucket.status();
  assertEquals(status.values, 0);
  assertEquals(status.history, 2);

  await bucket.put("A", Empty);
  await bucket.put("A", Empty);
  await bucket.put("A", Empty);
  await bucket.put("A", Empty);

  status = await bucket.status();
  assertEquals(status.values, 2);
  await cleanup(ns, nc);
});

Deno.test("kv - history multiple keys", async () => {
  const { ns, nc } = await _setup(connect, jetstreamServerConf({}));
  const n = nuid.next();
  const js = jetstream(nc);
  const bucket = await new Kvm(js).create(n, { history: 2 });

  await bucket.put("A", Empty);
  await bucket.put("B", Empty);
  await bucket.put("C", Empty);
  await bucket.put("D", Empty);

  const iter = await bucket.history({ key: ["A", "D"] });
  const buf = [];
  for await (const e of iter) {
    buf.push(e.key);
  }

  assertEquals(buf.length, 2);
  assertArrayIncludes(buf, ["A", "D"]);

  await cleanup(ns, nc);
});

Deno.test("kv - cleanups/empty", async () => {
  const { ns, nc } = await _setup(connect, jetstreamServerConf({}));
  if (await notCompatible(ns, nc, "2.6.3")) {
    return;
  }
  const nci = nc as NatsConnectionImpl;

  const n = nuid.next();
  const js = jetstream(nc);
  const bucket = await new Kvm(js).create(n);
  assertEquals(await bucket.get("x"), null);

  const h = await bucket.history();
  assertEquals(h.getReceived(), 0);

  const keys = await collect(await bucket.keys());
  assertEquals(keys.length, 0);

  // mux should be created
  const min = nci.protocol.subscriptions.getMux() ? 1 : 0;

  assertEquals(nci.protocol.subscriptions.subs.size, min);

  await cleanup(ns, nc);
});

Deno.test("kv - history and watch cleanup", async () => {
  const { ns, nc } = await _setup(connect, jetstreamServerConf({}));
  if (await notCompatible(ns, nc, "2.6.3")) {
    return;
  }
  const n = nuid.next();
  const js = jetstream(nc);
  const bucket = await new Kvm(js).create(n);
  await bucket.put("a", Empty);
  await bucket.put("b", Empty);
  await bucket.put("c", Empty);

  const h = await bucket.history();
  for await (const _e of h) {
    // aborted
    break;
  }

  const w = await bucket.watch({});
  setTimeout(() => {
    bucket.put("hello", "world");
  }, 250);
  for await (const e of w) {
    if (e.isUpdate) {
      break;
    }
  }

  // need to give some time for promises to be resolved
  await delay(100);
  const nci = nc as NatsConnectionImpl;
  const min = nci.protocol.subscriptions.getMux() ? 1 : 0;
  assertEquals(nci.protocol.subscriptions.size(), min);

  await cleanup(ns, nc);
});

Deno.test("kv - bucket watch", async () => {
  const { ns, nc } = await _setup(connect, jetstreamServerConf({}));
  if (await notCompatible(ns, nc, "2.6.3")) {
    return;
  }
  const n = nuid.next();
  const js = jetstream(nc);
  const b = await new Kvm(js).create(n, { history: 10 });
  const m: Map<string, string> = new Map();
  const iter = await b.watch();
  const done = (async () => {
    for await (const r of iter) {
      if (r.operation === "DEL") {
        m.delete(r.key);
      } else {
        m.set(r.key, r.string());
      }
      if (r.key === "x") {
        break;
      }
    }
  })();

  await b.put("a", "1");
  await b.put("b", "2");
  await b.put("c", "3");
  await b.put("a", "2");
  await b.put("b", "3");
  await b.delete("c");
  await b.put("x", Empty);

  await done;
  await delay(0);

  assertEquals(iter.getProcessed(), 7);
  assertEquals(m.get("a"), "2");
  assertEquals(m.get("b"), "3");
  assert(!m.has("c"));
  assertEquals(m.get("x"), "");

  const nci = nc as NatsConnectionImpl;
  // mux should be created
  const min = nci.protocol.subscriptions.getMux() ? 1 : 0;
  assertEquals(nci.protocol.subscriptions.subs.size, min);

  await cleanup(ns, nc);
});

async function keyWatch(bucket: Bucket): Promise<void> {
  const m: Map<string, string> = new Map();

  const iter = await bucket.watch({ key: "a.>" });
  const done = (async () => {
    for await (const r of iter) {
      if (r.operation === "DEL") {
        m.delete(r.key);
      } else {
        m.set(r.key, r.string());
      }
      if (r.key === "a.x") {
        break;
      }
    }
  })();

  await bucket.put("a.b", "1");
  await bucket.put("b.b", "2");
  await bucket.put("c.b", "3");
  await bucket.put("a.b", "2");
  await bucket.put("b.b", "3");
  await bucket.delete("c.b");
  await bucket.put("a.x", Empty);
  await done;

  assertEquals(iter.getProcessed(), 3);
  assertEquals(m.get("a.b"), "2");
  assertEquals(m.get("a.x"), "");
}

Deno.test("kv - key watch", async () => {
  const { ns, nc } = await _setup(connect, jetstreamServerConf({}));
  if (await notCompatible(ns, nc, "2.6.3")) {
    return;
  }
  const js = jetstream(nc);
  const bucket = await new Kvm(js).create(nuid.next()) as Bucket;
  await keyWatch(bucket);
  await delay(0);

  const nci = nc as NatsConnectionImpl;
  const min = nci.protocol.subscriptions.getMux() ? 1 : 0;
  assertEquals(nci.protocol.subscriptions.subs.size, min);

  await cleanup(ns, nc);
});

Deno.test("kv - codec key watch", async () => {
  const { ns, nc } = await _setup(connect, jetstreamServerConf({}));
  if (await notCompatible(ns, nc, "2.6.3")) {
    return;
  }
  const js = jetstream(nc);
  const bucket = await new Kvm(js).create(nuid.next(), {
    history: 10,
    codec: {
      key: Base64KeyCodec(),
      value: NoopKvCodecs().value,
    },
  }) as Bucket;
  await keyWatch(bucket);
  await delay(0);

  const nci = nc as NatsConnectionImpl;
  const min = nci.protocol.subscriptions.getMux() ? 1 : 0;
  assertEquals(nci.protocol.subscriptions.subs.size, min);

  await cleanup(ns, nc);
});

async function keys(b: Bucket): Promise<void> {
  await b.put("a", "1");
  await b.put("b", "2");
  await b.put("c.c.c", "3");
  await b.put("a", "2");
  await b.put("b", "3");
  await b.delete("c.c.c");
  await b.put("x", Empty);

  const keys = await collect(await b.keys());
  assertEquals(keys.length, 3);
  assertArrayIncludes(keys, ["a", "b", "x"]);
}

Deno.test("kv - keys", async () => {
  const { ns, nc } = await _setup(connect, jetstreamServerConf({}));
  if (await notCompatible(ns, nc, "2.6.3")) {
    return;
  }
  const js = jetstream(nc);
  const b = await new Kvm(js).create(nuid.next());
  await keys(b as Bucket);

  const nci = nc as NatsConnectionImpl;
  const min = nci.protocol.subscriptions.getMux() ? 1 : 0;
  assertEquals(nci.protocol.subscriptions.subs.size, min);

  await cleanup(ns, nc);
});

Deno.test("kv - codec keys", async () => {
  const { ns, nc } = await _setup(connect, jetstreamServerConf({}));
  if (await notCompatible(ns, nc, "2.6.3")) {
    return;
  }
  const js = jetstream(nc);
  const b = await new Kvm(js).create(nuid.next(), {
    history: 10,
    codec: {
      key: Base64KeyCodec(),
      value: NoopKvCodecs().value,
    },
  });
  await keys(b as Bucket);

  const nci = nc as NatsConnectionImpl;
  const min = nci.protocol.subscriptions.getMux() ? 1 : 0;
  assertEquals(nci.protocol.subscriptions.subs.size, min);

  await cleanup(ns, nc);
});

Deno.test("kv - ttl", async () => {
  const { ns, nc } = await _setup(connect, jetstreamServerConf({}));
  if (await notCompatible(ns, nc, "2.6.3")) {
    return;
  }

  const js = jetstream(nc);
  const b = await new Kvm(js).create(nuid.next(), { ttl: 1000 }) as Bucket;

  const jsm = await jetstreamManager(nc);
  const si = await jsm.streams.info(b.stream);
  assertEquals(si.config.max_age, nanos(1000));

  assertEquals(await b.get("x"), null);
  await b.put("x", "hello");
  const e = await b.get("x");
  assert(e);
  assertEquals(e.string(), "hello");
  await delay(2000);
  assertEquals(await b.get("x"), null);

  await cleanup(ns, nc);
});

Deno.test("kv - no ttl", async () => {
  const { ns, nc } = await _setup(connect, jetstreamServerConf({}));
  if (await notCompatible(ns, nc, "2.6.3")) {
    return;
  }
  const js = jetstream(nc);
  const b = await new Kvm(js).create(nuid.next()) as Bucket;

  await b.put("x", "hello");
  let e = await b.get("x");
  assert(e);
  assertEquals(e.string(), "hello");

  await delay(1500);
  e = await b.get("x");
  assert(e);
  assertEquals(e.string(), "hello");

  await cleanup(ns, nc);
});

Deno.test("kv - complex key", async () => {
  const { ns, nc } = await _setup(connect, jetstreamServerConf({}));
  if (await notCompatible(ns, nc, "2.6.3")) {
    return;
  }
  const js = jetstream(nc);
  const b = await new Kvm(js).create(nuid.next()) as Bucket;

  await b.put("x.y.z", "hello");
  const e = await b.get("x.y.z");
  assertEquals(e?.string(), "hello");

  const d = deferred<KvEntry>();
  let iter = await b.watch({ key: "x.y.>" });
  await (async () => {
    for await (const r of iter) {
      d.resolve(r);
      break;
    }
  })();

  const vv = await d;
  assertEquals(vv.string(), "hello");

  const dd = deferred<KvEntry>();
  iter = await b.history({ key: "x.y.>" });
  await (async () => {
    for await (const r of iter) {
      dd.resolve(r);
      break;
    }
  })();

  const vvv = await dd;
  assertEquals(vvv.string(), "hello");

  await cleanup(ns, nc);
});

Deno.test("kv - remove key", async () => {
  const { ns, nc } = await _setup(connect, jetstreamServerConf({}));
  if (await notCompatible(ns, nc, "2.6.3")) {
    return;
  }
  const js = jetstream(nc);
  const b = await new Kvm(js).create(nuid.next()) as Bucket;

  await b.put("a.b", "ab");
  let v = await b.get("a.b");
  assert(v);
  assertEquals(v.string(), "ab");

  await b.purge("a.b");
  v = await b.get("a.b");
  assert(v);
  assertEquals(v.operation, "PURGE");

  const status = await b.status();
  // the purged value
  assertEquals(status.values, 1);

  await cleanup(ns, nc);
});

Deno.test("kv - remove subkey", async () => {
  const { ns, nc } = await _setup(connect, jetstreamServerConf({}));
  if (await notCompatible(ns, nc, "2.6.3")) {
    return;
  }
  const js = jetstream(nc);
  const b = await new Kvm(js).create(nuid.next()) as Bucket;
  await b.put("a", Empty);
  await b.put("a.b", Empty);
  await b.put("a.c", Empty);

  let keys = await collect(await b.keys());
  assertEquals(keys.length, 3);
  assertArrayIncludes(keys, ["a", "a.b", "a.c"]);

  await b.delete("a.*");
  keys = await collect(await b.keys());
  assertEquals(keys.length, 1);
  assertArrayIncludes(keys, ["a"]);

  await cleanup(ns, nc);
});

Deno.test("kv - create key", async () => {
  const { ns, nc } = await _setup(connect, jetstreamServerConf({}));
  if (await notCompatible(ns, nc, "2.6.3")) {
    return;
  }
  const js = jetstream(nc);
  const b = await new Kvm(js).create(nuid.next()) as Bucket;
  await b.create("a", Empty);
  await assertRejects(
    async () => {
      await b.create("a", "a");
    },
    Error,
    "wrong last sequence: 1",
    undefined,
  );

  await cleanup(ns, nc);
});

Deno.test("kv - update key", async () => {
  const { ns, nc } = await _setup(connect, jetstreamServerConf({}));
  if (await notCompatible(ns, nc, "2.6.3")) {
    return;
  }
  const js = jetstream(nc);
  const b = await new Kvm(js).create(nuid.next()) as Bucket;
  const seq = await b.create("a", Empty);
  await assertRejects(
    async () => {
      await b.update("a", "a", 100);
    },
    Error,
    "wrong last sequence: 1",
    undefined,
  );

  await b.update("a", "b", seq);

  await cleanup(ns, nc);
});

Deno.test("kv - internal consumer", async () => {
  const { ns, nc } = await _setup(connect, jetstreamServerConf({}));
  if (await notCompatible(ns, nc, "2.6.3")) {
    return;
  }

  async function getCount(name: string): Promise<number> {
    const js = jetstream(nc);
    const b = await new Kvm(js).create(name) as Bucket;
    const watch = await b.watch() as QueuedIteratorImpl<unknown>;
    const ci = await (watch._data as PushConsumer).info(true);
    return ci.num_pending || 0;
  }

  const name = nuid.next();
  const js = jetstream(nc);
  const b = await new Kvm(js).create(name) as Bucket;
  assertEquals(await getCount(name), 0);

  await b.put("a", Empty);
  assertEquals(await getCount(name), 1);

  await cleanup(ns, nc);
});

Deno.test("kv - is wildcard delete implemented", async () => {
  const { ns, nc } = await _setup(connect, jetstreamServerConf({}));
  if (await notCompatible(ns, nc, "2.6.3")) {
    return;
  }

  const name = nuid.next();
  const js = jetstream(nc);
  const b = await new Kvm(js).create(name, { history: 10 }) as Bucket;
  await b.put("a", Empty);
  await b.put("a.a", Empty);
  await b.put("a.b", Empty);
  await b.put("a.b.c", Empty);

  let keys = await collect(await b.keys());
  assertEquals(keys.length, 4);

  await b.delete("a.*");
  keys = await collect(await b.keys());
  assertEquals(keys.length, 2);

  // this was a manual delete, so we should have tombstones
  // for all the deleted entries
  let deleted = 0;
  const w = await b.watch();
  await (async () => {
    for await (const e of w) {
      if (e.operation === "DEL") {
        deleted++;
      }
      if (e.delta === 0) {
        break;
      }
    }
  })();
  assertEquals(deleted, 2);

  await nc.close();
  await ns.stop();
});

Deno.test("kv - delta", async () => {
  const { ns, nc } = await _setup(connect, jetstreamServerConf({}));
  if (await notCompatible(ns, nc, "2.6.3")) {
    return;
  }

  const name = nuid.next();
  const js = jetstream(nc);
  const b = await new Kvm(js).create(name) as Bucket;
  await b.put("a", Empty);
  await b.put("a.a", Empty);
  await b.put("a.b", Empty);
  await b.put("a.b.c", Empty);

  const w = await b.history();
  await (async () => {
    let i = 0;
    let delta = 4;
    for await (const e of w) {
      assertEquals(e.revision, ++i);
      assertEquals(e.delta, --delta);
      if (e.delta === 0) {
        break;
      }
    }
  })();

  await nc.close();
  await ns.stop();
});

Deno.test("kv - watch and history headers only", async () => {
  const { ns, nc } = await _setup(connect, jetstreamServerConf({}));
  const js = jetstream(nc);
  const b = await new Kvm(js).create("bucket") as Bucket;
  await b.put("key1", "aaa");

  async function getEntry(
    qip: Promise<QueuedIterator<KvEntry>>,
  ): Promise<KvEntry> {
    const iter = await qip;
    const p = deferred<KvEntry>();
    (async () => {
      for await (const e of iter) {
        p.resolve(e);
        break;
      }
    })().then();

    return p;
  }

  async function check(pe: Promise<KvEntry>): Promise<void> {
    const e = await pe;
    assertEquals(e.key, "key1");
    assertEquals(e.value, Empty);
    assertEquals(e.length, 3);
  }

  await check(getEntry(b.watch({ key: "key1", headers_only: true })));
  await check(getEntry(b.history({ key: "key1", headers_only: true })));
  await cleanup(ns, nc);
});

Deno.test("kv - mem and file", async () => {
  const { ns, nc } = await _setup(connect, jetstreamServerConf({}));
  const js = jetstream(nc);
  const d = await new Kvm(js).create("default") as Bucket;
  assertEquals((await d.status()).backingStore, StorageType.File);
  assertEquals((await d.status()).storage, StorageType.File);

  const f = await new Kvm(js).create("file", {
    storage: StorageType.File,
  }) as Bucket;
  assertEquals((await f.status()).backingStore, StorageType.File);
  assertEquals((await f.status()).storage, StorageType.File);

  const m = await new Kvm(js).create("mem", {
    storage: StorageType.Memory,
  }) as Bucket;
  assertEquals((await m.status()).backingStore, StorageType.Memory);
  assertEquals((await m.status()).storage, StorageType.Memory);

  await cleanup(ns, nc);
});

Deno.test("kv - example", async () => {
  const { ns, nc } = await _setup(connect, jetstreamServerConf({}));
  const js = jetstream(nc);

  const kv = await new Kvm(js).create("testing", { history: 5 });

  // create an entry - this is similar to a put, but will fail if the
  // key exists
  await kv.create("hello.world", "hi");

  // Values in KV are stored as KvEntries:
  // {
  //   bucket: string,
  //   key: string,
  //   value: Uint8Array,
  //   created: Date,
  //   revision: number,
  //   delta?: number,
  //   operation: "PUT"|"DEL"|"PURGE"
  // }
  // The operation property specifies whether the value was
  // updated (PUT), deleted (DEL) or purged (PURGE).

  // you can monitor values modification in a KV by watching.
  // You can watch specific key subset or everything.
  // Watches start with the latest value for each key in the
  // set of keys being watched - in this case all keys
  const watch = await kv.watch();
  (async () => {
    for await (const _e of watch) {
      // do something with the change
    }
  })().then();

  // update the entry
  await kv.put("hello.world", "world");
  // retrieve the KvEntry storing the value
  // returns null if the value is not found
  const e = await kv.get("hello.world");
  assert(e);
  // initial value of "hi" was overwritten above
  assertEquals(e.string(), "world");

  const buf: string[] = [];
  const keys = await kv.keys();
  await (async () => {
    for await (const k of keys) {
      buf.push(k);
    }
  })();
  assertEquals(buf.length, 1);
  assertEquals(buf[0], "hello.world");

  const h = await kv.history({ key: "hello.world" });
  await (async () => {
    for await (const _e of h) {
      // do something with the historical value
      // you can test e.operation for "PUT", "DEL", or "PURGE"
      // to know if the entry is a marker for a value set
      // or for a deletion or purge.
    }
  })();

  // deletes the key - the delete is recorded
  await kv.delete("hello.world");

  // purge is like delete, but all history values
  // are dropped and only the purge remains.
  await kv.purge("hello.world");

  // stop the watch operation above
  watch.stop();

  // danger: destroys all values in the KV!
  await kv.destroy();

  await cleanup(ns, nc);
});

function setupCrossAccount(): Promise<NatsServer> {
  const conf = {
    accounts: {
      A: {
        jetstream: true,
        users: [{ user: "a", password: "a" }],
        exports: [
          { service: "$JS.API.>" },
          { service: "$KV.>" },
          { stream: "forb.>" },
        ],
      },
      B: {
        users: [{ user: "b", password: "b" }],
        imports: [
          { service: { subject: "$KV.>", account: "A" }, to: "froma.$KV.>" },
          { service: { subject: "$JS.API.>", account: "A" }, to: "froma.>" },
          { stream: { subject: "forb.>", account: "A" } },
        ],
      },
    },
  };
  return NatsServer.start(jetstreamServerConf(conf));
}

async function makeKvAndClient(
  opts: ConnectionOptions,
  jsopts: Partial<JetStreamOptions> = {},
): Promise<{ nc: NatsConnection; kv: KV }> {
  const nc = await connect(opts);
  const js = jetstream(nc, jsopts);
  const kv = await new Kvm(js).create("a");
  return { nc, kv };
}

Deno.test("kv - cross account history", async () => {
  const ns = await setupCrossAccount();

  async function checkHistory(kv: KV, trace?: string): Promise<void> {
    const ap = deferred();
    const bp = deferred();
    const cp = deferred();
    const ita = await kv.history();
    const done = (async () => {
      for await (const e of ita) {
        if (trace) {
          console.log(`${trace}: ${e.key}`, e);
        }
        switch (e.key) {
          case "A":
            ap.resolve();
            break;
          case "B":
            bp.resolve();
            break;
          case "C":
            cp.resolve();
            break;
          default:
            // nothing
        }
      }
    })();

    await Promise.all([ap, bp, cp]);
    ita.stop();
    await done;
  }
  const { nc: nca, kv: kva } = await makeKvAndClient({
    port: ns.port,
    user: "a",
    pass: "a",
  });
  await kva.put("A", "A");
  await kva.put("B", "B");
  await kva.delete("B");

  const { nc: ncb, kv: kvb } = await makeKvAndClient({
    port: ns.port,
    user: "b",
    pass: "b",
    inboxPrefix: "forb",
  }, { apiPrefix: "froma" });
  await kvb.put("C", "C");

  await Promise.all([checkHistory(kva), checkHistory(kvb)]);

  await cleanup(ns, nca, ncb);
});

Deno.test("kv - cross account watch", async () => {
  const ns = await setupCrossAccount();

  async function checkWatch(kv: KV, trace?: string): Promise<void> {
    const ap = deferred();
    const bp = deferred();
    const cp = deferred();
    const ita = await kv.watch();
    const done = (async () => {
      for await (const e of ita) {
        if (trace) {
          console.log(`${trace}: ${e.key}`, e);
        }
        switch (e.key) {
          case "A":
            ap.resolve();
            break;
          case "B":
            bp.resolve();
            break;
          case "C":
            cp.resolve();
            break;
          default:
            // nothing
        }
      }
    })();

    await Promise.all([ap, bp, cp]);
    ita.stop();
    await done;
  }

  const { nc: nca, kv: kva } = await makeKvAndClient({
    port: ns.port,
    user: "a",
    pass: "a",
  });
  const { nc: ncb, kv: kvb } = await makeKvAndClient({
    port: ns.port,
    user: "b",
    pass: "b",
    inboxPrefix: "forb",
  }, { apiPrefix: "froma" });

  const proms = [checkWatch(kva), checkWatch(kvb)];
  await Promise.all([nca.flush(), ncb.flush()]);

  await kva.put("A", "A");
  await kva.put("B", "B");
  await kvb.put("C", "C");
  await Promise.all(proms);

  await cleanup(ns, nca, ncb);
});

Deno.test("kv - watch iter stops", async () => {
  const { ns, nc } = await _setup(connect, jetstreamServerConf({}));
  const js = jetstream(nc);
  const b = await new Kvm(js).create("a") as Bucket;
  const watch = await b.watch();
  const done = (async () => {
    for await (const _e of watch) {
      // do nothing
    }
  })();

  watch.stop();
  await done;
  await cleanup(ns, nc);
});

Deno.test("kv - defaults to discard new - if server 2.7.2", async () => {
  const { ns, nc } = await _setup(connect, jetstreamServerConf({}));
  const js = jetstream(nc);
  const b = await new Kvm(js).create("a") as Bucket;
  const jsm = await jetstreamManager(nc);
  const si = await jsm.streams.info(b.stream);
  const v272 = parseSemVer("2.7.2");
  const serv = (nc as NatsConnectionImpl).getServerVersion();
  assert(serv !== undefined, "should have a server version");
  const v = compare(serv, v272);
  const discard = v >= 0 ? DiscardPolicy.New : DiscardPolicy.Old;
  assertEquals(si.config.discard, discard);
  await cleanup(ns, nc);
});

Deno.test("kv - initialized watch empty", async () => {
  const { ns, nc } = await _setup(connect, jetstreamServerConf({}));
  const js = jetstream(nc);

  const b = await new Kvm(js).create("a") as Bucket;
  const iter = await b.watch();
  const done = (async () => {
    for await (const _e of iter) {
      // nothing
    }
  })();

  await delay(250);
  assertEquals(0, iter.getReceived());
  iter.stop();
  await done;
  await cleanup(ns, nc);
});

Deno.test("kv - initialized watch with modifications", async () => {
  const { ns, nc } = await _setup(connect, jetstreamServerConf({}));
  const js = jetstream(nc);

  const b = await new Kvm(js).create("a") as Bucket;

  await b.put("A", Empty);
  await b.put("B", Empty);
  await b.put("C", Empty);

  setTimeout(async () => {
    for (let i = 0; i < 100; i++) {
      await b.put(i.toString(), Empty);
    }
  });
  const iter = await b.watch();

  let history = 0;

  // we are expecting 103
  const lock = Lock(103);
  (async () => {
    for await (const e of iter) {
      if (!e.isUpdate) {
        history++;
      }
      lock.unlock();
    }
  })().then();
  // we don't really know when this happened
  assert(103 > history);
  await lock;

  //@ts-ignore: testing
  const oc = iter._data as PushConsumer;
  const ci = await oc.info();
  assertEquals(ci.num_pending, 0);
  assertEquals(ci.delivered.consumer_seq, 103);

  await cleanup(ns, nc);
});

<<<<<<< HEAD
=======
Deno.test("kv - watch init callback exceptions terminate the iterator", async () => {
  const { ns, nc } = await _setup(connect, jetstreamServerConf({}));
  const js = jetstream(nc);

  const b = await new Kvm(js).create("a") as Bucket;
  for (let i = 0; i < 10; i++) {
    await b.put(i.toString(), Empty);
  }
  const iter = await b.watch({
    initializedFn: () => {
      throw new Error("crash");
    },
  });

  const d = deferred<Error>();
  try {
    await (async () => {
      for await (const _e of iter) {
        // awaiting the iterator
      }
    })();
  } catch (err) {
    d.resolve(err as Error);
  }
  const err = await d;
  assertEquals(err.message, "crash");
  await cleanup(ns, nc);
});

>>>>>>> 48eec734
Deno.test("kv - get revision", async () => {
  const { ns, nc } = await _setup(connect, jetstreamServerConf({}));
  const js = jetstream(nc);

  const b = await new Kvm(js).create(nuid.next(), { history: 3 }) as Bucket;

  async function check(key: string, value: string | null, revision = 0) {
    const e = await b.get(key, { revision });
    if (value === null) {
      assertEquals(e, null);
    } else {
      assertEquals(e!.string(), value);
    }
  }

  await b.put("A", "a");
  await b.put("A", "b");
  await b.put("A", "c");

  // expect null, as sequence 1, holds "A"
  await check("B", null, 1);

  await check("A", "c");
  await check("A", "a", 1);
  await check("A", "b", 2);

  await b.put("A", "d");
  await check("A", "d");
  await check("A", null, 1);

  await cleanup(ns, nc);
});

Deno.test("kv - purge deletes", async () => {
  const { ns, nc } = await _setup(connect, jetstreamServerConf({}));
  const js = jetstream(nc);

  const b = await new Kvm(js).create("a") as Bucket;

  // keep the marker if delete is younger
  await b.put("a", Empty);
  await b.put("b", Empty);
  await b.put("c", Empty);
  await b.delete("a");
  await b.delete("c");
  await delay(1000);
  await b.delete("b");

  const pr = await b.purgeDeletes(700);
  assertEquals(pr.purged, 2);
  assertEquals(await b.get("a"), null);
  assertEquals(await b.get("c"), null);

  const e = await b.get("b");
  assertEquals(e?.operation, "DEL");

  await cleanup(ns, nc);
});

Deno.test("kv - allow direct", async () => {
  const { ns, nc } = await _setup(connect, jetstreamServerConf({}));

  if (await notCompatible(ns, nc, "2.9.0")) {
    return;
  }
  const js = jetstream(nc);
  const jsm = await jetstreamManager(nc);

  async function test(
    name: string,
    opts: Partial<KvOptions>,
    direct: boolean,
  ): Promise<void> {
    const kv = await new Kvm(js).create(name, opts) as Bucket;
    assertEquals(kv.direct, direct);
    const si = await jsm.streams.info(kv.bucketName());
    assertEquals(si.config.allow_direct, direct);
  }

  // default is not specified but allowed by the server
  await test(nuid.next(), { history: 1 }, true);
  // user opted to no direct
  await test(nuid.next(), { history: 1, allow_direct: false }, false);
  // user opted for direct
  await test(nuid.next(), { history: 1, allow_direct: true }, true);

  // now we create a kv that enables it
  const xkv = await new Kvm(js).create("X") as Bucket;
  assertEquals(xkv.direct, true);

  // but the client opts-out of the direct
  const xc = await new Kvm(js).create("X", { allow_direct: false }) as Bucket;
  assertEquals(xc.direct, false);

  // now the creator disables it, but the client wants it
  const ykv = await new Kvm(js).create("Y", { allow_direct: false }) as Bucket;
  assertEquals(ykv.direct, false);
  const yc = await new Kvm(js).create("Y", { allow_direct: true }) as Bucket;
  assertEquals(yc.direct, false);

  // now let's pretend we got a server that doesn't support it
  const nci = nc as NatsConnectionImpl;
  nci.features.update("2.8.0");
  nci.info!.version = "2.8.0";

  await assertRejects(
    async () => {
      await test(nuid.next(), { history: 1, allow_direct: true }, false);
    },
    Error,
    "allow_direct is not available on server version",
  );

  await cleanup(ns, nc);
});

Deno.test("kv - direct message", async () => {
  const { ns, nc } = await _setup(connect, jetstreamServerConf({}));

  if (await notCompatible(ns, nc, "2.9.0")) {
    return;
  }

  const js = jetstream(nc);

  const kv = await new Kvm(js).create("a", { allow_direct: true, history: 3 });
  assertEquals(await kv.get("a"), null);

  await kv.put("a", "hello");

  const m = await kv.get("a");
  assert(m !== null);
  assertEquals(m.key, "a");
  assertEquals(m.delta, 0);
  assertEquals(m.revision, 1);
  assertEquals(m.operation, "PUT");
  assertEquals(m.bucket, "a");

  await kv.delete("a");

  const d = await kv.get("a");
  assert(d !== null);
  assertEquals(d.key, "a");
  assertEquals(d.delta, 0);
  assertEquals(d.revision, 2);
  assertEquals(d.operation, "DEL");
  assertEquals(d.bucket, "a");

  await kv.put("c", "hi");
  await kv.put("c", "hello");

  // should not fail
  await kv.get("c");

  const o = await kv.get("c", { revision: 3 });
  assert(o !== null);
  assertEquals(o.revision, 3);

  await cleanup(ns, nc);
});

Deno.test("kv - republish", async () => {
  const { ns, nc } = await _setup(connect, jetstreamServerConf({}));
  if (await notCompatible(ns, nc, "2.9.0")) {
    return;
  }

  const js = jetstream(nc);
  const kv = await new Kvm(js).create("test", {
    republish: {
      src: ">",
      dest: "republished-kv.>",
    },
  }) as Bucket;

  const sub = nc.subscribe("republished-kv.>", { max: 1 });
  (async () => {
    for await (const m of sub) {
      assertEquals(m.subject, `republished-kv.${kv.subjectForKey("hello")}`);
      assertEquals(m.string(), "world");
      assertEquals(m.headers?.get(DirectMsgHeaders.Stream), kv.bucketName());
    }
  })().then();

  await kv.put("hello", "world");
  await sub.closed;
  await cleanup(ns, nc);
});

Deno.test("kv - ttl is in nanos", async () => {
  const { ns, nc } = await _setup(connect, jetstreamServerConf({}));
  const js = jetstream(nc);

  const b = await new Kvm(js).create("a", { ttl: 1000 });
  const status = await b.status();
  assertEquals(status.ttl, 1000);
  assertEquals(status.size, 0);

  const jsm = await jetstreamManager(nc);
  const si = await jsm.streams.info("KV_a");
  assertEquals(si.config.max_age, nanos(1000));
  await cleanup(ns, nc);
});

Deno.test("kv - size", async () => {
  const { ns, nc } = await _setup(connect, jetstreamServerConf({}));
  const js = jetstream(nc);

  const b = await new Kvm(js).create("a", { ttl: 1000 });
  let status = await b.status();
  assertEquals(status.size, 0);
  assertEquals(status.size, status.streamInfo.state.bytes);

  await b.put("a", "hello");
  status = await b.status();
  assert(status.size > 0);
  assertEquals(status.size, status.streamInfo.state.bytes);
  await cleanup(ns, nc);
});

Deno.test("kv - mirror cross domain", async () => {
  const { ns, nc } = await _setup(
    connect,
    jetstreamServerConf({
      server_name: "HUB",
      jetstream: { domain: "HUB" },
    }),
  );
  // the ports file doesn't report leaf node
  const varz = await ns.varz() as unknown;

  const { ns: lns, nc: lnc } = await _setup(
    connect,
    jetstreamServerConf({
      server_name: "LEAF",
      jetstream: { domain: "LEAF" },
      leafnodes: {
        remotes: [
          //@ts-ignore: direct query
          { url: `leaf://127.0.0.1:${varz.leaf.port}` },
        ],
      },
    }),
  );

  // setup a KV
  const js = jetstream(nc);
  const kv = await new Kvm(js).create("TEST");
  const m = new Map<string, KvEntry[]>();

  // watch notifications on a on "name"
  async function watch(kv: KV, bucket: string, key: string) {
    const iter = await kv.watch({ key });
    const buf: KvEntry[] = [];
    m.set(bucket, buf);

    return (async () => {
      for await (const e of iter) {
        buf.push(e);
      }
    })().then();
  }

  watch(kv, "test", "name").then();

  await kv.put("name", "derek");
  await kv.put("age", "22");
  await kv.put("v", "v");
  await kv.delete("v");
  await nc.flush();
  let a = m.get("test");
  assert(a);
  assertEquals(a.length, 1);
  assertEquals(a[0].string(), "derek");

  const ljs = jetstream(lnc);
  await new Kvm(ljs).create("MIRROR", {
    mirror: { name: "TEST", domain: "HUB" },
  });

  // setup a Mirror
  const ljsm = await jetstreamManager(lnc);
  let si = await ljsm.streams.info("KV_MIRROR");
  assertEquals(si.config.mirror_direct, true);

  for (let i = 0; i < 2000; i += 500) {
    si = await ljsm.streams.info("KV_MIRROR");
    if (si.state.messages === 3) {
      break;
    }
    await delay(500);
  }
  assertEquals(si.state.messages, 3);

  async function checkEntry(kv: KV, key: string, value: string, op: string) {
    const e = await kv.get(key);
    assert(e);
    assertEquals(e.operation, op);
    if (value !== "") {
      assertEquals(e.string(), value);
    }
  }

  async function t(kv: KV, name: string, old?: string) {
    const histIter = await kv.history();
    const hist: string[] = [];
    for await (const e of histIter) {
      hist.push(e.key);
    }

    if (old) {
      await checkEntry(kv, "name", old, "PUT");
      assertEquals(hist.length, 3);
      assertArrayIncludes(hist, ["name", "age", "v"]);
    } else {
      assertEquals(hist.length, 0);
    }

    await kv.put("name", name);
    await checkEntry(kv, "name", name, "PUT");

    await kv.put("v", "v");
    await checkEntry(kv, "v", "v", "PUT");

    await kv.delete("v");
    await checkEntry(kv, "v", "", "DEL");

    const keysIter = await kv.keys();
    const keys: string[] = [];
    for await (const k of keysIter) {
      keys.push(k);
    }
    assertEquals(keys.length, 2);
    assertArrayIncludes(keys, ["name", "age"]);
  }

  const mkv = await new Kvm(ljs).create("MIRROR");

  watch(mkv, "mirror", "name").then();
  await t(mkv, "rip", "derek");
  a = m.get("mirror");
  assert(a);
  assertEquals(a.length, 2);
  assertEquals(a[1].string(), "rip");

  // access the origin kv via the leafnode
  const rjs = jetstream(lnc, { domain: "HUB" });
  const rkv = await new Kvm(rjs).create("TEST") as Bucket;
  assertEquals(rkv.prefix, "$KV.TEST");
  watch(rkv, "origin", "name").then();
  await t(rkv, "ivan", "rip");
  await delay(1000);
  a = m.get("origin");
  assert(a);
  assertEquals(a.length, 2);
  assertEquals(a[1].string(), "ivan");

  // shutdown the server
  await cleanup(ns, nc);
  await checkEntry(mkv, "name", "ivan", "PUT");

  await cleanup(lns, lnc);
});

Deno.test("kv - previous sequence", async () => {
  const { ns, nc } = await _setup(connect, jetstreamServerConf({}));
  if (await notCompatible(ns, nc, "2.6.3")) {
    return;
  }
  const js = jetstream(nc);
  const kv = await new Kvm(js).create("K");

  assertEquals(await kv.put("A", Empty, { previousSeq: 0 }), 1);
  assertEquals(await kv.put("B", Empty, { previousSeq: 0 }), 2);
  assertEquals(await kv.put("A", Empty, { previousSeq: 1 }), 3);
  assertEquals(await kv.put("A", Empty, { previousSeq: 3 }), 4);
  await assertRejects(async () => {
    await kv.put("A", Empty, { previousSeq: 1 });
  });
  assertEquals(await kv.put("B", Empty, { previousSeq: 2 }), 5);

  await cleanup(ns, nc);
});

Deno.test("kv - encoded entry", async () => {
  const { ns, nc } = await _setup(connect, jetstreamServerConf({}));
  if (await notCompatible(ns, nc, "2.6.3")) {
    return;
  }
  const js = jetstream(nc);
  const kv = await new Kvm(js).create("K");
  await kv.put("a", "hello");
  await kv.put("b", JSONCodec().encode(5));
  await kv.put("c", JSONCodec().encode(["hello", 5]));

  assertEquals((await kv.get("a"))?.string(), "hello");
  assertEquals((await kv.get("b"))?.json(), 5);
  assertEquals((await kv.get("c"))?.json(), ["hello", 5]);

  await cleanup(ns, nc);
});

Deno.test("kv - create after delete", async () => {
  const { ns, nc } = await _setup(connect, jetstreamServerConf({}));

  const js = jetstream(nc);
  const kv = await new Kvm(js).create("K");
  await kv.create("a", Empty);

  await assertRejects(async () => {
    await kv.create("a", Empty);
  });
  await kv.delete("a");
  await kv.create("a", Empty);
  await kv.purge("a");
  await kv.create("a", Empty);
  await cleanup(ns, nc);
});

Deno.test("kv - string payloads", async () => {
  const { ns, nc } = await _setup(connect, jetstreamServerConf({}));

  const js = jetstream(nc);
  const kv = await new Kvm(js).create("K");
  await kv.create("a", "b");
  let entry = await kv.get("a");
  assertExists(entry);
  assertEquals(entry?.string(), "b");

  await kv.put("a", "c");
  entry = await kv.get("a");
  assertExists(entry);
  assertEquals(entry?.string(), "c");

  await kv.update("a", "d", entry!.revision);
  entry = await kv.get("a");
  assertExists(entry);
  assertEquals(entry?.string(), "d");

  await cleanup(ns, nc);
});

Deno.test("kv - metadata", async () => {
  const { ns, nc } = await _setup(connect, jetstreamServerConf({}));
  if (await notCompatible(ns, nc, "2.10.0")) {
    return;
  }

  const js = jetstream(nc);
  const kv = await new Kvm(js).create("K", { metadata: { hello: "world" } });
  const status = await kv.status();
  assertEquals(status.metadata?.hello, "world");
  await cleanup(ns, nc);
});

Deno.test("kv - watch updates only", async () => {
  const { ns, nc } = await _setup(connect, jetstreamServerConf({}));

  const js = jetstream(nc);
  const kv = await new Kvm(js).create("K");

  await kv.put("a", "a");
  await kv.put("b", "b");

  const iter = await kv.watch({
    include: KvWatchInclude.UpdatesOnly,
  });

  const notifications: KvWatchEntry[] = [];
  const done = (async () => {
    for await (const e of iter) {
      notifications.push(e);
      if (e.isUpdate) {
        break;
      }
    }
  })();
  await kv.put("c", "c");

  await done;
  assertEquals(notifications.length, 1);
  assertEquals(notifications[0].isUpdate, true);
  assertEquals(notifications[0].key, "c");

  await cleanup(ns, nc);
});

Deno.test("kv - watch multiple keys", async () => {
  const { ns, nc } = await _setup(connect, jetstreamServerConf({}));

  const js = jetstream(nc);
  const kv = await new Kvm(js).create("K");

  await kv.put("a", "a");
  await kv.put("b", "b");
  await kv.put("c", "c");

  const iter = await kv.watch({
    key: ["a", "c"],
  });

  const notifications: string[] = [];
  await (async () => {
    for await (const e of iter) {
      notifications.push(e.key);
      if (e.delta === 0) {
        break;
      }
    }
  })();

  assertEquals(notifications.length, 2);
  assertArrayIncludes(notifications, ["a", "c"]);

  await cleanup(ns, nc);
});

Deno.test("kv - watch history", async () => {
  const { ns, nc } = await _setup(connect, jetstreamServerConf({}));

  const js = jetstream(nc);
  const kv = await new Kvm(js).create("K", { history: 10 });

  await kv.put("a", "a");
  await kv.put("a", "aa");
  await kv.put("a", "aaa");
  await kv.delete("a");

  const iter = await kv.watch({
    include: KvWatchInclude.AllHistory,
  });

  const notifications: string[] = [];
  (async () => {
    for await (const e of iter) {
      if (e.operation === "DEL") {
        notifications.push(`${e.key}=del`);
      } else {
        notifications.push(`${e.key}=${e.string()}`);
      }
    }
  })().then();
  await kv.put("c", "c");
  await delay(1000);

  assertEquals(notifications.length, 5);
  assertEquals(notifications[0], "a=a");
  assertEquals(notifications[1], "a=aa");
  assertEquals(notifications[2], "a=aaa");
  assertEquals(notifications[3], "a=del");
  assertEquals(notifications[4], "c=c");

  await cleanup(ns, nc);
});

Deno.test("kv - watch history no deletes", async () => {
  const { ns, nc } = await _setup(connect, jetstreamServerConf({}));

  const js = jetstream(nc);
  const kv = await new Kvm(js).create("K", { history: 10 });

  await kv.put("a", "a");
  await kv.put("a", "aa");
  await kv.put("a", "aaa");
  await kv.delete("a");

  const iter = await kv.watch({
    include: KvWatchInclude.AllHistory,
    ignoreDeletes: true,
  });

  const notifications: string[] = [];
  (async () => {
    for await (const e of iter) {
      if (e.operation === "DEL") {
        notifications.push(`${e.key}=del`);
      } else {
        notifications.push(`${e.key}=${e.string()}`);
      }
    }
  })().then();
  await kv.put("c", "c");
  await kv.delete("c");
  await delay(1000);

  assertEquals(notifications.length, 4);
  assertEquals(notifications[0], "a=a");
  assertEquals(notifications[1], "a=aa");
  assertEquals(notifications[2], "a=aaa");
  assertEquals(notifications[3], "c=c");

  await cleanup(ns, nc);
});

Deno.test("kv - republish header handling", async () => {
  const { ns, nc } = await _setup(connect, jetstreamServerConf());
  const jsm = await jetstreamManager(nc);
  const n = nuid.next();
  await jsm.streams.add({
    name: n,
    subjects: ["A.>"],
    storage: StorageType.Memory,
    republish: {
      src: ">",
      dest: `$KV.${n}.>`,
    },
  });

  const js = jetstream(nc);
  const kv = await new Kvm(js).create(n);

  nc.publish("A.orange", "hey");
  await js.publish("A.tomato", "hello");
  await kv.put("A.potato", "yo");

  async function check(allow_direct = false): Promise<void> {
    const B = await new Kvm(js).create(n, { allow_direct });
    let e = await B.get("A.orange");
    assertExists(e);

    e = await B.get("A.tomato");
    assertExists(e);

    e = await B.get("A.potato");
    assertExists(e);
  }
  await check();
  await check(true);

  await cleanup(ns, nc);
});

Deno.test("kv - compression", async () => {
  const { ns, nc } = await _setup(connect, jetstreamServerConf());
  const js = jetstream(nc);
  const s2 = await new Kvm(js).create("compressed", {
    compression: true,
  });
  let status = await s2.status();
  assertEquals(status.compression, true);

  const none = await new Kvm(js).create("none");
  status = await none.status();
  assertEquals(status.compression, false);
  await cleanup(ns, nc);
});

Deno.test("kv - watch start at", async () => {
  const { ns, nc } = await _setup(connect, jetstreamServerConf());
  const js = jetstream(nc);
  const kv = await new Kvm(js).create("a");
  await kv.put("a", "1");
  await kv.put("b", "2");
  await kv.put("c", "3");

  const iter = await kv.watch({ resumeFromRevision: 2 });
  await (async () => {
    for await (const o of iter) {
      // expect first key to be "b"
      assertEquals(o.key, "b");
      assertEquals(o.revision, 2);
      break;
    }
  })();

  await cleanup(ns, nc);
});

Deno.test("kv - delete key if revision", async () => {
  const { ns, nc } = await _setup(connect, jetstreamServerConf({}));
  if (await notCompatible(ns, nc, "2.6.3")) {
    return;
  }
  const js = jetstream(nc);
  const b = await new Kvm(js).create(nuid.next());
  const seq = await b.create("a", Empty);
  await assertRejects(
    async () => {
      await b.delete("a", { previousSeq: 100 });
    },
    Error,
    "wrong last sequence: 1",
    undefined,
  );

  await b.delete("a", { previousSeq: seq });

  await cleanup(ns, nc);
});

Deno.test("kv - purge key if revision", async () => {
  const { ns, nc } = await _setup(connect, jetstreamServerConf({}));
  if (await notCompatible(ns, nc, "2.6.3")) {
    return;
  }
  const js = jetstream(nc);
  const b = await new Kvm(js).create(nuid.next());
  const seq = await b.create("a", Empty);

  await assertRejects(
    async () => {
      await b.purge("a", { previousSeq: 2 });
    },
    Error,
    "wrong last sequence: 1",
    undefined,
  );

  await b.purge("a", { previousSeq: seq });
  await cleanup(ns, nc);
});

Deno.test("kv - bind no info", async () => {
  const { ns, nc } = await _setup(connect, jetstreamServerConf({}));
  if (await notCompatible(ns, nc, "2.6.3")) {
    return;
  }
  const js = jetstream(nc);
  await new Kvm(js).create("A");

  const d = deferred();
  nc.subscribe("$JS.API.STREAM.INFO.>", {
    callback: () => {
      d.reject(new Error("saw stream info"));
    },
  });

  const kv = await new Kvm(js).create("A", {
    bindOnly: true,
    allow_direct: true,
  });
  await kv.put("a", "hello");
  const e = await kv.get("a");
  assertEquals(e?.string(), "hello");
  await kv.delete("a");

  d.resolve();
  // shouldn't have rejected earlier
  await d;

  await cleanup(ns, nc);
});

Deno.test("kv - watcher will name and filter", async () => {
  const { ns, nc } = await _setup(connect, jetstreamServerConf({}));
  if (await notCompatible(ns, nc, "2.6.3")) {
    return;
  }

  const js = jetstream(nc);
  const kv = await new Kvm(js).create("A");

  const sub = syncIterator(nc.subscribe("$JS.API.>"));
  const iter = await kv.watch({ key: "a.>" });

  const m = await sub.next();
  assert(m?.subject.startsWith("$JS.API.CONSUMER.CREATE.KV_A."));
  assert(m?.subject.endsWith("$KV.A.a.>"));

  iter.stop();

  await cleanup(ns, nc);
});

Deno.test("kv - honors checkAPI option", async () => {
  const { ns, nc } = await _setup(connect, jetstreamServerConf({}));
  const js = jetstream(nc);
  const sub = nc.subscribe("$JS.API.INFO");
  const si = syncIterator(sub);
  await new Kvm(js).create("A");
  assertExists(await si.next());

  const js2 = jetstream(nc, { checkAPI: false });
  await new Kvm(js2).create("B");
  await sub.drain();
  assertEquals(await si.next(), null);

  await cleanup(ns, nc);
});

Deno.test("kv - watcher on server restart", async () => {
  let { ns, nc } = await _setup(connect, jetstreamServerConf({}));
  const js = jetstream(nc);
  const kv = await new Kvm(js).create("A");
  const iter = await kv.watch();
  const d = deferred<KvEntry>();
  (async () => {
    for await (const e of iter) {
      d.resolve(e);
      break;
    }
  })().then();

  ns = await ns.restart();
  for (let i = 0; i < 10; i++) {
    try {
      await kv.put("hello", "world");
      break;
    } catch {
      await delay(500);
    }
  }

  await d;
  await cleanup(ns, nc);
});

Deno.test("kv - kv rejects in older servers", async () => {
  const { ns, nc } = await _setup(
    connect,
    jetstreamServerConf({
      max_payload: 1024 * 1024,
    }),
  );

  const nci = nc as NatsConnectionImpl;
  const js = jetstream(nc);
  async function t(version: string, ok: boolean): Promise<void> {
    nci.features.update(version);

    if (!ok) {
      await assertRejects(
        async () => {
          await new Kvm(js).create(nuid.next());
        },
        Error,
        `kv is only supported on servers 2.6.2 or better`,
      );
    } else {
      await new Kvm(js).create(nuid.next());
    }
  }

  await t("2.6.1", false);
  await t("2.6.2", true);
  await cleanup(ns, nc);
});

Deno.test("kv - maxBucketSize doesn't override max_bytes", async () => {
  const { ns, nc } = await _setup(
    connect,
    jetstreamServerConf({}),
  );
  const kvm = new Kvm(nc);
  const kv = await kvm.create("A", { max_bytes: 100 });
  const info = await kv.status();
  assertEquals(info.max_bytes, 100);
  await cleanup(ns, nc);
});

Deno.test("kv - keys filter", async () => {
  const { ns, nc } = await _setup(
    connect,
    jetstreamServerConf({}),
  );
  if (await notCompatible(ns, nc, "2.6.3")) {
    return;
  }
  const kvm = new Kvm(nc);
  const b = await kvm.create(nuid.next());
  await Promise.all([b.put("A", "a"), b.put("B", "b"), b.put("C", "c")]);

  const buf = [];
  for await (const e of await b.keys()) {
    buf.push(e);
  }
  assertEquals(buf.length, 3);
  assertArrayIncludes(buf, ["A", "B", "C"]);

  buf.length = 0;
  for await (const e of await b.keys("A")) {
    buf.push(e);
  }
  assertEquals(buf.length, 1);
  assertArrayIncludes(buf, ["A"]);

  buf.length = 0;
  for await (const e of await b.keys(["A", "C"])) {
    buf.push(e);
  }
  assertEquals(buf.length, 2);
  assertArrayIncludes(buf, ["A", "C"]);

  await cleanup(ns, nc);
});

Deno.test("kv - replicas", async () => {
  const servers = await NatsServer.jetstreamCluster(3);
  const nc = await connect({ port: servers[0].port });
  const js = jetstream(nc);

  const b = await new Kvm(js).create("a", { replicas: 3 });
  const status = await b.status();

  const jsm = await jetstreamManager(nc);
  let si = await jsm.streams.info(status.streamInfo.config.name);
  assertEquals(si.config.num_replicas, 3);

  si = await jsm.streams.update(status.streamInfo.config.name, {
    num_replicas: 1,
  });
  assertEquals(si.config.num_replicas, 1);

  await nc.close();
  await NatsServer.stopAll(servers, true);
});

Deno.test("kv - sourced", async () => {
  const { ns, nc } = await _setup(
    connect,
    jetstreamServerConf({}),
  );
  if (await notCompatible(ns, nc, "2.6.3")) {
    return;
  }

  const js = jetstream(nc);
  const kvm = await new Kvm(js);
  const source = await kvm.create("source");
  const target = await kvm.create("target", {
    sources: [{ name: "source" }],
  });

  await source.put("hello", "world");
  for (let i = 0; i < 10; i++) {
    const v = await target.get("hello");
    if (v === null) {
      await delay(250);
      continue;
    }
    assertEquals(v.string(), "world");
  }

  await cleanup(ns, nc);
});<|MERGE_RESOLUTION|>--- conflicted
+++ resolved
@@ -1222,38 +1222,6 @@
   await cleanup(ns, nc);
 });
 
-<<<<<<< HEAD
-=======
-Deno.test("kv - watch init callback exceptions terminate the iterator", async () => {
-  const { ns, nc } = await _setup(connect, jetstreamServerConf({}));
-  const js = jetstream(nc);
-
-  const b = await new Kvm(js).create("a") as Bucket;
-  for (let i = 0; i < 10; i++) {
-    await b.put(i.toString(), Empty);
-  }
-  const iter = await b.watch({
-    initializedFn: () => {
-      throw new Error("crash");
-    },
-  });
-
-  const d = deferred<Error>();
-  try {
-    await (async () => {
-      for await (const _e of iter) {
-        // awaiting the iterator
-      }
-    })();
-  } catch (err) {
-    d.resolve(err as Error);
-  }
-  const err = await d;
-  assertEquals(err.message, "crash");
-  await cleanup(ns, nc);
-});
-
->>>>>>> 48eec734
 Deno.test("kv - get revision", async () => {
   const { ns, nc } = await _setup(connect, jetstreamServerConf({}));
   const js = jetstream(nc);
