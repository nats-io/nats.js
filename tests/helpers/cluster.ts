--- conflicted
+++ resolved
@@ -14,14 +14,9 @@
  */
 
 import { NatsServer } from "./mod.ts";
-<<<<<<< HEAD
-import { parse } from "https://deno.land/std@0.168.0/flags/mod.ts";
-import { rgb24 } from "https://deno.land/std@0.168.0/fmt/colors.ts";
-import { setTimeout } from "https://deno.land/std@0.161.0/node/timers.ts";
-=======
 import { parse } from "https://deno.land/std@0.171.0/flags/mod.ts";
 import { rgb24 } from "https://deno.land/std@0.171.0/fmt/colors.ts";
->>>>>>> ffde2e38
+import { setTimeout } from "https://deno.land/std@0.171.0/node/timers.ts";
 
 const defaults = {
   c: 2,
