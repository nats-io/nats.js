/*
 * Copyright 2021-2023 The NATS Authors
 * Licensed under the Apache License, Version 2.0 (the "License");
 * you may not use this file except in compliance with the License.
 * You may obtain a copy of the License at
 *
 * http://www.apache.org/licenses/LICENSE-2.0
 *
 * Unless required by applicable law or agreed to in writing, software
 * distributed under the License is distributed on an "AS IS" BASIS,
 * WITHOUT WARRANTIES OR CONDITIONS OF ANY KIND, either express or implied.
 * See the License for the specific language governing permissions and
 * limitations under the License.
 */
import { cleanup, jetstreamServerConf, setup } from "./jstest_util.ts";
import {
  collect,
  compare,
  deferred,
  delay,
  DiscardPolicy,
  Empty,
  KvOptions,
  nanos,
  NatsConnectionImpl,
  NatsError,
  nuid,
  parseSemVer,
  QueuedIterator,
  StorageType,
  StringCodec,
} from "../nats-base-client/internal_mod.ts";
import {
  assert,
  assertArrayIncludes,
  assertEquals,
  assertRejects,
  assertThrows,
} from "https://deno.land/std@0.177.0/testing/asserts.ts";

import {
  ConnectionOptions,
  DirectMsgHeaders,
  JetStreamOptions,
  KV,
  KvEntry,
  NatsConnection,
} from "../nats-base-client/types.ts";

import {
  Base64KeyCodec,
  Bucket,
  kvPrefix,
  NoopKvCodecs,
  validateBucket,
  validateKey,
} from "../nats-base-client/kv.ts";
import { Lock, NatsServer, notCompatible } from "./helpers/mod.ts";
import { QueuedIteratorImpl } from "../nats-base-client/queued_iterator.ts";
import { JetStreamSubscriptionInfoable } from "../nats-base-client/jsclient.ts";
import { connect } from "../src/mod.ts";
import { JSONCodec } from "https://deno.land/x/nats@v1.10.2/nats-base-client/codec.ts";

Deno.test("kv - key validation", () => {
  const bad = [
    " x y",
    "x ",
    "x!",
    "xx$",
    "*",
    ">",
    "x.>",
    "x.*",
    ".",
    ".x",
    ".x.",
    "x.",
  ];
  for (const v of bad) {
    assertThrows(
      () => {
        validateKey(v);
      },
      Error,
      "invalid key",
      `expected '${v}' to be invalid key`,
    );
  }

  const good = [
    "foo",
    "_foo",
    "-foo",
    "_kv_foo",
    "foo123",
    "123",
    "a/b/c",
    "a.b.c",
  ];
  for (const v of good) {
    try {
      validateKey(v);
    } catch (err) {
      throw new Error(
        `expected '${v}' to be a valid key, but was rejected: ${err.message}`,
      );
    }
  }
});

Deno.test("kv - bucket name validation", () => {
  const bad = [" B", "!", "x/y", "x>", "x.x", "x.*", "x.>", "x*", "*", ">"];
  for (const v of bad) {
    assertThrows(
      () => {
        validateBucket(v);
      },
      Error,
      "invalid bucket name",
      `expected '${v}' to be invalid bucket name`,
    );
  }

  const good = [
    "B",
    "b",
    "123",
    "1_2_3",
    "1-2-3",
  ];
  for (const v of good) {
    try {
      validateBucket(v);
    } catch (err) {
      throw new Error(
        `expected '${v}' to be a valid bucket name, but was rejected: ${err.message}`,
      );
    }
  }
});

Deno.test("kv - init creates stream", async () => {
  const { ns, nc } = await setup(jetstreamServerConf({}, true));
  if (await notCompatible(ns, nc, "2.6.3")) {
    return;
  }
  const jsm = await nc.jetstreamManager();
  let streams = await jsm.streams.list().next();
  assertEquals(streams.length, 0);

  const n = nuid.next();
  const js = nc.jetstream();
  await js.views.kv(n);

  streams = await jsm.streams.list().next();
  assertEquals(streams.length, 1);
  assertEquals(streams[0].config.name, `KV_${n}`);

  await cleanup(ns, nc);
});

Deno.test("kv - bind to existing KV", async () => {
  const { ns, nc } = await setup(jetstreamServerConf({}, true));
  if (await notCompatible(ns, nc, "2.6.3")) {
    return;
  }
  const jsm = await nc.jetstreamManager();
  let streams = await jsm.streams.list().next();
  assertEquals(streams.length, 0);

  const n = nuid.next();
  const js = nc.jetstream();
  await js.views.kv(n, { history: 10 }) as Bucket;

  streams = await jsm.streams.list().next();
  assertEquals(streams.length, 1);
  assertEquals(streams[0].config.name, `KV_${n}`);

  const kv = await js.views.kv(n, { bindOnly: true }) as Bucket;
  const status = await kv.status();
  assertEquals(status.bucket, `${n}`);
  await crud(kv);
  await assertRejects(
    async () => {
      await js.views.kv("does_not_exist", { bindOnly: true });
    },
    NatsError,
    "stream not found",
  );
  await cleanup(ns, nc);
});

async function crud(bucket: Bucket): Promise<void> {
  const sc = StringCodec();

  const status = await bucket.status();
  assertEquals(status.values, 0);
  assertEquals(status.history, 10);
  assertEquals(status.bucket, bucket.bucket);
  assertEquals(status.ttl, 0);
  assertEquals(status.streamInfo.config.name, `${kvPrefix}${bucket.bucket}`);

  await bucket.put("k", sc.encode("hello"));
  let r = await bucket.get("k");
  assertEquals(sc.decode(r!.value), "hello");

  await bucket.put("k", sc.encode("bye"));
  r = await bucket.get("k");
  assertEquals(sc.decode(r!.value), "bye");

  await bucket.delete("k");
  r = await bucket.get("k");
  assert(r);
  assertEquals(r.operation, "DEL");

  const buf: string[] = [];
  const values = await bucket.history();
  for await (const r of values) {
    buf.push(sc.decode(r.value));
  }
  assertEquals(values.getProcessed(), 3);
  assertEquals(buf.length, 3);
  assertEquals(buf[0], "hello");
  assertEquals(buf[1], "bye");
  assertEquals(buf[2], "");

  const pr = await bucket.purgeBucket();
  assertEquals(pr.purged, 3);
  assert(pr.success);

  const ok = await bucket.destroy();
  assert(ok);

  const streams = await bucket.jsm.streams.list().next();
  assertEquals(streams.length, 0);
}

Deno.test("kv - crud", async () => {
  const { ns, nc } = await setup(
    jetstreamServerConf({}, true),
  );
  if (await notCompatible(ns, nc, "2.6.3")) {
    return;
  }
  const n = nuid.next();
  const js = nc.jetstream();
  const bucket = await js.views.kv(n, { history: 10 }) as Bucket;
  await crud(bucket);
  await cleanup(ns, nc);
});

Deno.test("kv - codec crud", async () => {
  const { ns, nc } = await setup(
    jetstreamServerConf({}, true),
  );
  if (await notCompatible(ns, nc, "2.6.3")) {
    return;
  }
  const jsm = await nc.jetstreamManager();
  const streams = await jsm.streams.list().next();
  assertEquals(streams.length, 0);

  const n = nuid.next();
  const js = nc.jetstream();
  const bucket = await js.views.kv(n, {
    history: 10,
    codec: {
      key: Base64KeyCodec(),
      value: NoopKvCodecs().value,
    },
  }) as Bucket;
  await crud(bucket);
  await cleanup(ns, nc);
});

Deno.test("kv - history", async () => {
  const { ns, nc } = await setup(
    jetstreamServerConf({}, true),
  );
  if (await notCompatible(ns, nc, "2.6.3")) {
    return;
  }
  const n = nuid.next();
  const js = nc.jetstream();
  const bucket = await js.views.kv(n, { history: 2 });
  let status = await bucket.status();
  assertEquals(status.values, 0);
  assertEquals(status.history, 2);

  await bucket.put("A", Empty);
  await bucket.put("A", Empty);
  await bucket.put("A", Empty);
  await bucket.put("A", Empty);

  status = await bucket.status();
  assertEquals(status.values, 2);
  await cleanup(ns, nc);
});

Deno.test("kv - cleanups/empty", async () => {
  const { ns, nc } = await setup(
    jetstreamServerConf({}, true),
  );
  if (await notCompatible(ns, nc, "2.6.3")) {
    return;
  }
  const n = nuid.next();
  const js = nc.jetstream();
  const bucket = await js.views.kv(n);
  assertEquals(await bucket.get("x"), null);

  const h = await bucket.history();
  assertEquals(h.getReceived(), 0);

  const keys = await collect(await bucket.keys());
  assertEquals(keys.length, 0);

  const nci = nc as NatsConnectionImpl;
  // mux should be created
  const min = nci.protocol.subscriptions.getMux() ? 1 : 0;
  assertEquals(nci.protocol.subscriptions.subs.size, min);

  await cleanup(ns, nc);
});

Deno.test("kv - history cleanup", async () => {
  const { ns, nc } = await setup(
    jetstreamServerConf({}, true),
  );
  if (await notCompatible(ns, nc, "2.6.3")) {
    return;
  }
  const n = nuid.next();
  const js = nc.jetstream();
  const bucket = await js.views.kv(n);
  await bucket.put("a", Empty);
  await bucket.put("b", Empty);
  await bucket.put("c", Empty);

  const h = await bucket.history();
  const done = (async () => {
    for await (const _e of h) {
      break;
    }
  })();

  await done;
  const nci = nc as NatsConnectionImpl;
  // mux should be created
  const min = nci.protocol.subscriptions.getMux() ? 1 : 0;
  assertEquals(nci.protocol.subscriptions.subs.size, min);

  await cleanup(ns, nc);
});

Deno.test("kv - bucket watch", async () => {
  const { ns, nc } = await setup(
    jetstreamServerConf({}, true),
  );
  if (await notCompatible(ns, nc, "2.6.3")) {
    return;
  }
  const sc = StringCodec();
  const n = nuid.next();
  const js = nc.jetstream();
  const b = await js.views.kv(n, { history: 10 });
  const m: Map<string, string> = new Map();
  const iter = await b.watch();
  const done = (async () => {
    for await (const r of iter) {
      if (r.operation === "DEL") {
        m.delete(r.key);
      } else {
        m.set(r.key, sc.decode(r.value));
      }
      if (r.key === "x") {
        break;
      }
    }
  })();

  await b.put("a", sc.encode("1"));
  await b.put("b", sc.encode("2"));
  await b.put("c", sc.encode("3"));
  await b.put("a", sc.encode("2"));
  await b.put("b", sc.encode("3"));
  await b.delete("c");
  await b.put("x", Empty);

  await done;

  assertEquals(iter.getProcessed(), 7);
  assertEquals(m.get("a"), "2");
  assertEquals(m.get("b"), "3");
  assert(!m.has("c"));
  assertEquals(m.get("x"), "");

  const nci = nc as NatsConnectionImpl;
  // mux should be created
  const min = nci.protocol.subscriptions.getMux() ? 1 : 0;
  assertEquals(nci.protocol.subscriptions.subs.size, min);

  await cleanup(ns, nc);
});

async function keyWatch(bucket: Bucket): Promise<void> {
  const sc = StringCodec();
  const m: Map<string, string> = new Map();

  const iter = await bucket.watch({ key: "a.>" });
  const done = (async () => {
    for await (const r of iter) {
      if (r.operation === "DEL") {
        m.delete(r.key);
      } else {
        m.set(r.key, sc.decode(r.value));
      }
      if (r.key === "a.x") {
        break;
      }
    }
  })();

  await bucket.put("a.b", sc.encode("1"));
  await bucket.put("b.b", sc.encode("2"));
  await bucket.put("c.b", sc.encode("3"));
  await bucket.put("a.b", sc.encode("2"));
  await bucket.put("b.b", sc.encode("3"));
  await bucket.delete("c.b");
  await bucket.put("a.x", Empty);
  await done;

  assertEquals(iter.getProcessed(), 3);
  assertEquals(m.get("a.b"), "2");
  assertEquals(m.get("a.x"), "");
}

Deno.test("kv - key watch", async () => {
  const { ns, nc } = await setup(
    jetstreamServerConf({}, true),
  );
  if (await notCompatible(ns, nc, "2.6.3")) {
    return;
  }
  const js = nc.jetstream();
  const bucket = await js.views.kv(nuid.next()) as Bucket;
  await keyWatch(bucket);

  const nci = nc as NatsConnectionImpl;
  const min = nci.protocol.subscriptions.getMux() ? 1 : 0;
  assertEquals(nci.protocol.subscriptions.subs.size, min);

  await cleanup(ns, nc);
});

Deno.test("kv - codec key watch", async () => {
  const { ns, nc } = await setup(
    jetstreamServerConf({}, true),
  );
  if (await notCompatible(ns, nc, "2.6.3")) {
    return;
  }
  const js = nc.jetstream();
  const bucket = await js.views.kv(nuid.next(), {
    history: 10,
    codec: {
      key: Base64KeyCodec(),
      value: NoopKvCodecs().value,
    },
  }) as Bucket;
  await keyWatch(bucket);

  const nci = nc as NatsConnectionImpl;
  const min = nci.protocol.subscriptions.getMux() ? 1 : 0;
  assertEquals(nci.protocol.subscriptions.subs.size, min);

  await cleanup(ns, nc);
});

async function keys(b: Bucket): Promise<void> {
  const sc = StringCodec();

  await b.put("a", sc.encode("1"));
  await b.put("b", sc.encode("2"));
  await b.put("c.c.c", sc.encode("3"));
  await b.put("a", sc.encode("2"));
  await b.put("b", sc.encode("3"));
  await b.delete("c.c.c");
  await b.put("x", Empty);

  const keys = await collect(await b.keys());
  assertEquals(keys.length, 3);
  assertArrayIncludes(keys, ["a", "b", "x"]);
}

Deno.test("kv - keys", async () => {
  const { ns, nc } = await setup(
    jetstreamServerConf({}, true),
  );
  if (await notCompatible(ns, nc, "2.6.3")) {
    return;
  }
  const js = nc.jetstream();
  const b = await js.views.kv(nuid.next());
  await keys(b as Bucket);

  const nci = nc as NatsConnectionImpl;
  const min = nci.protocol.subscriptions.getMux() ? 1 : 0;
  assertEquals(nci.protocol.subscriptions.subs.size, min);

  await cleanup(ns, nc);
});

Deno.test("kv - codec keys", async () => {
  const { ns, nc } = await setup(
    jetstreamServerConf({}, true),
  );
  if (await notCompatible(ns, nc, "2.6.3")) {
    return;
  }
  const js = nc.jetstream();
  const b = await js.views.kv(nuid.next(), {
    history: 10,
    codec: {
      key: Base64KeyCodec(),
      value: NoopKvCodecs().value,
    },
  });
  await keys(b as Bucket);

  const nci = nc as NatsConnectionImpl;
  const min = nci.protocol.subscriptions.getMux() ? 1 : 0;
  assertEquals(nci.protocol.subscriptions.subs.size, min);

  await cleanup(ns, nc);
});

Deno.test("kv - ttl", async () => {
  const { ns, nc } = await setup(
    jetstreamServerConf({}, true),
  );
  if (await notCompatible(ns, nc, "2.6.3")) {
    return;
  }

  const sc = StringCodec();
  const js = nc.jetstream();
  const b = await js.views.kv(nuid.next(), { ttl: 1000 }) as Bucket;

  const jsm = await nc.jetstreamManager();
  const si = await jsm.streams.info(b.stream);
  assertEquals(si.config.max_age, nanos(1000));

  assertEquals(await b.get("x"), null);
  await b.put("x", sc.encode("hello"));
  const e = await b.get("x");
  assert(e);
  assertEquals(sc.decode(e.value), "hello");

  await delay(1500);
  assertEquals(await b.get("x"), null);

  await cleanup(ns, nc);
});

Deno.test("kv - no ttl", async () => {
  const { ns, nc } = await setup(
    jetstreamServerConf({}, true),
  );
  if (await notCompatible(ns, nc, "2.6.3")) {
    return;
  }
  const sc = StringCodec();
  const js = nc.jetstream();
  const b = await js.views.kv(nuid.next()) as Bucket;

  await b.put("x", sc.encode("hello"));
  let e = await b.get("x");
  assert(e);
  assertEquals(sc.decode(e.value), "hello");

  await delay(1500);
  e = await b.get("x");
  assert(e);
  assertEquals(sc.decode(e.value), "hello");

  await cleanup(ns, nc);
});

Deno.test("kv - complex key", async () => {
  const { ns, nc } = await setup(
    jetstreamServerConf({}, true),
  );
  if (await notCompatible(ns, nc, "2.6.3")) {
    return;
  }
  const sc = StringCodec();
  const js = nc.jetstream();
  const b = await js.views.kv(nuid.next()) as Bucket;

  await b.put("x.y.z", sc.encode("hello"));
  const e = await b.get("x.y.z");
  assertEquals(e?.value, sc.encode("hello"));

  const d = deferred<KvEntry>();
  let iter = await b.watch({ key: "x.y.>" });
  await (async () => {
    for await (const r of iter) {
      d.resolve(r);
      break;
    }
  })();

  const vv = await d;
  assertEquals(vv.value, sc.encode("hello"));

  const dd = deferred<KvEntry>();
  iter = await b.history({ key: "x.y.>" });
  await (async () => {
    for await (const r of iter) {
      dd.resolve(r);
      break;
    }
  })();

  const vvv = await dd;
  assertEquals(vvv.value, sc.encode("hello"));

  const nci = nc as NatsConnectionImpl;
  const min = nci.protocol.subscriptions.getMux() ? 1 : 0;
  assertEquals(nci.protocol.subscriptions.subs.size, min);

  await cleanup(ns, nc);
});

Deno.test("kv - remove key", async () => {
  const { ns, nc } = await setup(
    jetstreamServerConf({}, true),
  );
  if (await notCompatible(ns, nc, "2.6.3")) {
    return;
  }
  const sc = StringCodec();
  const js = nc.jetstream();
  const b = await js.views.kv(nuid.next()) as Bucket;

  await b.put("a.b", sc.encode("ab"));
  let v = await b.get("a.b");
  assert(v);
  assertEquals(sc.decode(v.value), "ab");

  await b.purge("a.b");
  v = await b.get("a.b");
  assert(v);
  assertEquals(v.operation, "PURGE");

  const status = await b.status();
  // the purged value
  assertEquals(status.values, 1);

  await cleanup(ns, nc);
});

Deno.test("kv - remove subkey", async () => {
  const { ns, nc } = await setup(
    jetstreamServerConf({}, true),
  );
  if (await notCompatible(ns, nc, "2.6.3")) {
    return;
  }
  const js = nc.jetstream();
  const b = await js.views.kv(nuid.next()) as Bucket;
  await b.put("a", Empty);
  await b.put("a.b", Empty);
  await b.put("a.c", Empty);

  let keys = await collect(await b.keys());
  assertEquals(keys.length, 3);
  assertArrayIncludes(keys, ["a", "a.b", "a.c"]);

  await b.delete("a.*");
  keys = await collect(await b.keys());
  assertEquals(keys.length, 1);
  assertArrayIncludes(keys, ["a"]);

  await cleanup(ns, nc);
});

Deno.test("kv - create key", async () => {
  const { ns, nc } = await setup(
    jetstreamServerConf({}, true),
  );
  if (await notCompatible(ns, nc, "2.6.3")) {
    return;
  }
  const js = nc.jetstream();
  const b = await js.views.kv(nuid.next()) as Bucket;
  const sc = StringCodec();
  await b.create("a", Empty);
  await assertRejects(
    async () => {
      await b.create("a", sc.encode("a"));
    },
    Error,
    "wrong last sequence: 1",
    undefined,
  );

  await cleanup(ns, nc);
});

Deno.test("kv - update key", async () => {
  const { ns, nc } = await setup(
    jetstreamServerConf({}, true),
  );
  if (await notCompatible(ns, nc, "2.6.3")) {
    return;
  }
  const js = nc.jetstream();
  const b = await js.views.kv(nuid.next()) as Bucket;
  const sc = StringCodec();
  const seq = await b.create("a", Empty);
  await assertRejects(
    async () => {
      await b.update("a", sc.encode("a"), 100);
    },
    Error,
    "wrong last sequence: 1",
    undefined,
  );

  await b.update("a", sc.encode("b"), seq);

  await cleanup(ns, nc);
});

Deno.test("kv - internal consumer", async () => {
  const { ns, nc } = await setup(
    jetstreamServerConf({}, true),
  );
  if (await notCompatible(ns, nc, "2.6.3")) {
    return;
  }

  async function getCount(name: string): Promise<number> {
    const js = nc.jetstream();
    const b = await js.views.kv(name) as Bucket;
    const watch = await b.watch() as QueuedIteratorImpl<unknown>;
    const sub = watch._data as JetStreamSubscriptionInfoable;
    return sub?.info?.last?.num_pending || 0;
  }

  const name = nuid.next();
  const js = nc.jetstream();
  const b = await js.views.kv(name) as Bucket;
  assertEquals(await getCount(name), 0);

  await b.put("a", Empty);
  assertEquals(await getCount(name), 1);

  await cleanup(ns, nc);
});

Deno.test("kv - is wildcard delete implemented", async () => {
  const { ns, nc } = await setup(
    jetstreamServerConf({}, true),
  );
  if (await notCompatible(ns, nc, "2.6.3")) {
    return;
  }

  const name = nuid.next();
  const js = nc.jetstream();
  const b = await js.views.kv(name, { history: 10 }) as Bucket;
  await b.put("a", Empty);
  await b.put("a.a", Empty);
  await b.put("a.b", Empty);
  await b.put("a.b.c", Empty);

  let keys = await collect(await b.keys());
  assertEquals(keys.length, 4);

  await b.delete("a.*");
  keys = await collect(await b.keys());
  assertEquals(keys.length, 2);

  // this was a manual delete, so we should have tombstones
  // for all the deleted entries
  let deleted = 0;
  const w = await b.watch();
  await (async () => {
    for await (const e of w) {
      if (e.operation === "DEL") {
        deleted++;
      }
      if (e.delta === 0) {
        break;
      }
    }
  })();
  assertEquals(deleted, 2);

  await nc.close();
  await ns.stop();
});

Deno.test("kv - delta", async () => {
  const { ns, nc } = await setup(
    jetstreamServerConf({}, true),
  );
  if (await notCompatible(ns, nc, "2.6.3")) {
    return;
  }

  const name = nuid.next();
  const js = nc.jetstream();
  const b = await js.views.kv(name) as Bucket;
  await b.put("a", Empty);
  await b.put("a.a", Empty);
  await b.put("a.b", Empty);
  await b.put("a.b.c", Empty);

  const w = await b.history();
  await (async () => {
    let i = 0;
    let delta = 4;
    for await (const e of w) {
      assertEquals(e.revision, ++i);
      assertEquals(e.delta, --delta);
      if (e.delta === 0) {
        break;
      }
    }
  })();

  await nc.close();
  await ns.stop();
});

Deno.test("kv - watch and history headers only", async () => {
  const { ns, nc } = await setup(
    jetstreamServerConf({}, true),
  );
  const js = nc.jetstream();
  const b = await js.views.kv("bucket") as Bucket;
  const sc = StringCodec();
  await b.put("key1", sc.encode("aaa"));

  async function getEntry(
    qip: Promise<QueuedIterator<KvEntry>>,
  ): Promise<KvEntry> {
    const iter = await qip;
    const p = deferred<KvEntry>();
    (async () => {
      for await (const e of iter) {
        p.resolve(e);
        break;
      }
    })().then();

    return p;
  }

  async function check(pe: Promise<KvEntry>): Promise<void> {
    const e = await pe;
    assertEquals(e.key, "key1");
    assertEquals(e.value, Empty);
    assertEquals(e.length, 3);
  }

  await check(getEntry(b.watch({ key: "key1", headers_only: true })));
  await check(getEntry(b.history({ key: "key1", headers_only: true })));
  await cleanup(ns, nc);
});

Deno.test("kv - mem and file", async () => {
  const { ns, nc } = await setup(
    jetstreamServerConf({}, true),
  );
  const js = nc.jetstream();
  const d = await js.views.kv("default") as Bucket;
  assertEquals((await d.status()).backingStore, StorageType.File);
  assertEquals((await d.status()).storage, StorageType.File);

  const f = await js.views.kv("file", {
    storage: StorageType.File,
  }) as Bucket;
  assertEquals((await f.status()).backingStore, StorageType.File);
  assertEquals((await f.status()).storage, StorageType.File);

  const m = await js.views.kv("mem", {
    storage: StorageType.Memory,
  }) as Bucket;
  assertEquals((await m.status()).backingStore, StorageType.Memory);
  assertEquals((await m.status()).storage, StorageType.Memory);

  await cleanup(ns, nc);
});

Deno.test("kv - example", async () => {
  const { ns, nc } = await setup(jetstreamServerConf({}, true));
  const js = nc.jetstream();
  const sc = StringCodec();

  const kv = await js.views.kv("testing", { history: 5 });

  // create an entry - this is similar to a put, but will fail if the
  // key exists
  await kv.create("hello.world", sc.encode("hi"));

  // Values in KV are stored as KvEntries:
  // {
  //   bucket: string,
  //   key: string,
  //   value: Uint8Array,
  //   created: Date,
  //   revision: number,
  //   delta?: number,
  //   operation: "PUT"|"DEL"|"PURGE"
  // }
  // The operation property specifies whether the value was
  // updated (PUT), deleted (DEL) or purged (PURGE).

  // you can monitor values modification in a KV by watching.
  // You can watch specific key subset or everything.
  // Watches start with the latest value for each key in the
  // set of keys being watched - in this case all keys
  const watch = await kv.watch();
  (async () => {
    for await (const _e of watch) {
      // do something with the change
    }
  })().then();

  // update the entry
  await kv.put("hello.world", sc.encode("world"));
  // retrieve the KvEntry storing the value
  // returns null if the value is not found
  const e = await kv.get("hello.world");
  assert(e);
  // initial value of "hi" was overwritten above
  assertEquals(sc.decode(e.value), "world");

  const buf: string[] = [];
  const keys = await kv.keys();
  await (async () => {
    for await (const k of keys) {
      buf.push(k);
    }
  })();
  assertEquals(buf.length, 1);
  assertEquals(buf[0], "hello.world");

  const h = await kv.history({ key: "hello.world" });
  await (async () => {
    for await (const _e of h) {
      // do something with the historical value
      // you can test e.operation for "PUT", "DEL", or "PURGE"
      // to know if the entry is a marker for a value set
      // or for a deletion or purge.
    }
  })();

  // deletes the key - the delete is recorded
  await kv.delete("hello.world");

  // purge is like delete, but all history values
  // are dropped and only the purge remains.
  await kv.purge("hello.world");

  // stop the watch operation above
  watch.stop();

  // danger: destroys all values in the KV!
  await kv.destroy();

  await cleanup(ns, nc);
});

function setupCrossAccount(): Promise<NatsServer> {
  const conf = {
    accounts: {
      A: {
        jetstream: true,
        users: [{ user: "a", password: "a" }],
        exports: [
          { service: "$JS.API.>" },
          { service: "$KV.>" },
          { stream: "forb.>" },
        ],
      },
      B: {
        users: [{ user: "b", password: "b" }],
        imports: [
          { service: { subject: "$KV.>", account: "A" }, to: "froma.$KV.>" },
          { service: { subject: "$JS.API.>", account: "A" }, to: "froma.>" },
          { stream: { subject: "forb.>", account: "A" } },
        ],
      },
    },
  };
  return NatsServer.start(jetstreamServerConf(conf, true));
}

async function makeKvAndClient(
  opts: ConnectionOptions,
  jsopts: Partial<JetStreamOptions> = {},
): Promise<{ nc: NatsConnection; kv: KV }> {
  const nc = await connect(opts);
  const js = nc.jetstream(jsopts);
  const kv = await js.views.kv("a");
  return { nc, kv };
}

Deno.test("kv - cross account history", async () => {
  const ns = await setupCrossAccount();

  async function checkHistory(kv: KV, trace?: string): Promise<void> {
    const ap = deferred();
    const bp = deferred();
    const cp = deferred();
    const ita = await kv.history();
    const done = (async () => {
      for await (const e of ita) {
        if (trace) {
          console.log(`${trace}: ${e.key}`, e);
        }
        switch (e.key) {
          case "A":
            ap.resolve();
            break;
          case "B":
            bp.resolve();
            break;
          case "C":
            cp.resolve();
            break;
          default:
            // nothing
        }
      }
    })();

    await Promise.all([ap, bp, cp]);
    ita.stop();
    await done;
  }
  const { nc: nca, kv: kva } = await makeKvAndClient({
    port: ns.port,
    user: "a",
    pass: "a",
  });
  const sc = StringCodec();
  await kva.put("A", sc.encode("A"));
  await kva.put("B", sc.encode("B"));
  await kva.delete("B");

  const { nc: ncb, kv: kvb } = await makeKvAndClient({
    port: ns.port,
    user: "b",
    pass: "b",
    inboxPrefix: "forb",
  }, { apiPrefix: "froma" });
  await kvb.put("C", sc.encode("C"));

  await Promise.all([checkHistory(kva), checkHistory(kvb)]);

  await cleanup(ns, nca, ncb);
});

Deno.test("kv - cross account watch", async () => {
  const ns = await setupCrossAccount();

  async function checkWatch(kv: KV, trace?: string): Promise<void> {
    const ap = deferred();
    const bp = deferred();
    const cp = deferred();
    const ita = await kv.watch();
    const done = (async () => {
      for await (const e of ita) {
        if (trace) {
          console.log(`${trace}: ${e.key}`, e);
        }
        switch (e.key) {
          case "A":
            ap.resolve();
            break;
          case "B":
            bp.resolve();
            break;
          case "C":
            cp.resolve();
            break;
          default:
            // nothing
        }
      }
    })();

    await Promise.all([ap, bp, cp]);
    ita.stop();
    await done;
  }

  const { nc: nca, kv: kva } = await makeKvAndClient({
    port: ns.port,
    user: "a",
    pass: "a",
  });
  const { nc: ncb, kv: kvb } = await makeKvAndClient({
    port: ns.port,
    user: "b",
    pass: "b",
    inboxPrefix: "forb",
  }, { apiPrefix: "froma" });

  const proms = [checkWatch(kva), checkWatch(kvb)];
  await Promise.all([nca.flush(), ncb.flush()]);

  const sc = StringCodec();
  await kva.put("A", sc.encode("A"));
  await kva.put("B", sc.encode("B"));
  await kvb.put("C", sc.encode("C"));
  await Promise.all(proms);

  await cleanup(ns, nca, ncb);
});

Deno.test("kv - watch iter stops", async () => {
  const { ns, nc } = await setup(
    jetstreamServerConf({}, true),
  );
  const js = nc.jetstream();
  const b = await js.views.kv("a") as Bucket;
  const watch = await b.watch();
  const done = (async () => {
    for await (const _e of watch) {
      // do nothing
    }
  })();

  watch.stop();
  await done;
  await cleanup(ns, nc);
});

Deno.test("kv - defaults to discard new - if server 2.7.2", async () => {
  const { ns, nc } = await setup(
    jetstreamServerConf({}, true),
  );
  const js = nc.jetstream();
  const b = await js.views.kv("a") as Bucket;
  const jsm = await nc.jetstreamManager();
  const si = await jsm.streams.info(b.stream);
  const v272 = parseSemVer("2.7.2");
  const serv = (nc as NatsConnectionImpl).getServerVersion();
  assert(serv !== undefined, "should have a server version");
  const v = compare(serv, v272);
  const discard = v >= 0 ? DiscardPolicy.New : DiscardPolicy.Old;
  assertEquals(si.config.discard, discard);
  await cleanup(ns, nc);
});

Deno.test("kv - initialized watch empty", async () => {
  const { ns, nc } = await setup(
    jetstreamServerConf({}, true),
  );
  const js = nc.jetstream();

  const b = await js.views.kv("a") as Bucket;
  const d = deferred();
  await b.watch({
    initializedFn: () => {
      d.resolve();
    },
  });

  await d;
  await cleanup(ns, nc);
});

Deno.test("kv - initialized watch with messages", async () => {
  const { ns, nc } = await setup(
    jetstreamServerConf({}, true),
  );
  const js = nc.jetstream();

  const b = await js.views.kv("a") as Bucket;
  await b.put("A", Empty);
  await b.put("B", Empty);
  await b.put("C", Empty);
  const d = deferred<number>();
  const iter = await b.watch({
    initializedFn: () => {
      d.resolve();
    },
  });

  (async () => {
    for await (const _e of iter) {
      // ignore
    }
  })().then();
  await d;
  await cleanup(ns, nc);
});

Deno.test("kv - initialized watch with modifications", async () => {
  const { ns, nc } = await setup(
    jetstreamServerConf({}, true),
  );
  const js = nc.jetstream();

  const b = await js.views.kv("a") as Bucket;

  await b.put("A", Empty);
  await b.put("B", Empty);
  await b.put("C", Empty);
  const d = deferred<number>();
  setTimeout(async () => {
    for (let i = 0; i < 100; i++) {
      await b.put(i.toString(), Empty);
    }
  });
  const iter = await b.watch({
    initializedFn: () => {
      d.resolve(iter.getProcessed());
    },
  });

  // we are expecting 103
  const lock = Lock(103);
  (async () => {
    for await (const _e of iter) {
      lock.unlock();
    }
  })().then();
  const when = await d;
  // we don't really know when this happened
  assert(103 > when);
  await lock;

  //@ts-ignore: testing
  const sub = iter._data as JetStreamSubscriptionImpl;
  const ci = await sub.consumerInfo();
  assertEquals(ci.num_pending, 0);
  assertEquals(ci.delivered.consumer_seq, 103);

  await cleanup(ns, nc);
});

Deno.test("kv - watch init callback exceptions terminate the iterator", async () => {
  const { ns, nc } = await setup(
    jetstreamServerConf({}, true),
  );
  const js = nc.jetstream();

  const b = await js.views.kv("a") as Bucket;
  for (let i = 0; i < 10; i++) {
    await b.put(i.toString(), Empty);
  }
  const iter = await b.watch({
    initializedFn: () => {
      throw new Error("crash");
    },
  });

  const d = deferred<Error>();
  try {
    await (async () => {
      for await (const _e of iter) {
        // awaiting the iterator
      }
    })();
  } catch (err) {
    d.resolve(err);
  }
  const err = await d;
  assertEquals(err.message, "crash");
  await cleanup(ns, nc);
});

Deno.test("kv - get revision", async () => {
  const { ns, nc } = await setup(
    jetstreamServerConf({}, true),
  );
  const js = nc.jetstream();
  const sc = StringCodec();

  const b = await js.views.kv(nuid.next(), { history: 3 }) as Bucket;

  async function check(key: string, value: string | null, revision = 0) {
    const e = await b.get(key, { revision });
    if (value === null) {
      assertEquals(e, null);
    } else {
      assertEquals(sc.decode(e!.value), value);
    }
  }

  await b.put("A", sc.encode("a"));
  await b.put("A", sc.encode("b"));
  await b.put("A", sc.encode("c"));

  // expect null, as sequence 1, holds "A"
  await check("B", null, 1);

  await check("A", "c");
  await check("A", "a", 1);
  await check("A", "b", 2);

  await b.put("A", sc.encode("d"));
  await check("A", "d");
  await check("A", null, 1);

  await cleanup(ns, nc);
});

Deno.test("kv - purge deletes", async () => {
  const { ns, nc } = await setup(
    jetstreamServerConf({}, true),
  );
  const js = nc.jetstream();

  const b = await js.views.kv("a") as Bucket;

  // keep the marker if delete is younger
  await b.put("a", Empty);
  await b.put("b", Empty);
  await b.put("c", Empty);
  await b.delete("a");
  await b.delete("c");
  await delay(1000);
  await b.delete("b");

  const pr = await b.purgeDeletes(700);
  assertEquals(pr.purged, 2);
  assertEquals(await b.get("a"), null);
  assertEquals(await b.get("c"), null);

  const e = await b.get("b");
  assertEquals(e?.operation, "DEL");

  await cleanup(ns, nc);
});

Deno.test("kv - replicas", async () => {
  const servers = await NatsServer.jetstreamCluster(3);
  const nc = await connect({ port: servers[0].port });
  const js = nc.jetstream();

  const b = await js.views.kv("a", { replicas: 3 });
  const status = await b.status();

  const jsm = await nc.jetstreamManager();
  let si = await jsm.streams.info(status.streamInfo.config.name);
  assertEquals(si.config.num_replicas, 3);

  si = await jsm.streams.update(status.streamInfo.config.name, {
    num_replicas: 1,
  });
  assertEquals(si.config.num_replicas, 1);

  await nc.close();
  await NatsServer.stopAll(servers);
});

Deno.test("kv - allow direct", async () => {
  const { ns, nc } = await setup(
    jetstreamServerConf({}, true),
  );

  if (await notCompatible(ns, nc, "2.9.0")) {
    return;
  }
  const js = nc.jetstream();
  const jsm = await nc.jetstreamManager();

  async function test(
    name: string,
    opts: Partial<KvOptions>,
    direct: boolean,
  ): Promise<void> {
    const kv = await js.views.kv(name, opts) as Bucket;
    assertEquals(kv.direct, direct);
    const si = await jsm.streams.info(kv.bucketName());
    assertEquals(si.config.allow_direct, direct);
  }

  // default is not specified but allowed by the server
  await test(nuid.next(), { history: 1 }, true);
  // user opted to no direct
  await test(nuid.next(), { history: 1, allow_direct: false }, false);
  // user opted for direct
  await test(nuid.next(), { history: 1, allow_direct: true }, true);

  // now we create a kv that enables it
  const xkv = await js.views.kv("X") as Bucket;
  assertEquals(xkv.direct, true);

  // but the client opts-out of the direct
  const xc = await js.views.kv("X", { allow_direct: false }) as Bucket;
  assertEquals(xc.direct, false);

  // now the creator disables it, but the client wants it
  const ykv = await js.views.kv("Y", { allow_direct: false }) as Bucket;
  assertEquals(ykv.direct, false);
  const yc = await js.views.kv("Y", { allow_direct: true }) as Bucket;
  assertEquals(yc.direct, false);

  // now let's pretend we got a server that doesn't support it
  const nci = nc as NatsConnectionImpl;
  nci.features.update("2.8.0");
  nci.info!.version = "2.8.0";

  await assertRejects(
    async () => {
      await test(nuid.next(), { history: 1, allow_direct: true }, false);
    },
    Error,
    "allow_direct is not available on server version",
  );

  await cleanup(ns, nc);
});

Deno.test("kv - direct message", async () => {
  const { ns, nc } = await setup(
    jetstreamServerConf({}, true),
  );

  if (await notCompatible(ns, nc, "2.9.0")) {
    return;
  }

  const js = nc.jetstream();
  const sc = StringCodec();

  const kv = await js.views.kv("a", { allow_direct: true, history: 3 });
  assertEquals(await kv.get("a"), null);

  await kv.put("a", sc.encode("hello"));

  const m = await kv.get("a");
  assert(m !== null);
  assertEquals(m.key, "a");
  assertEquals(m.delta, 0);
  assertEquals(m.revision, 1);
  assertEquals(m.operation, "PUT");
  assertEquals(m.bucket, "a");

  await kv.delete("a");

  const d = await kv.get("a");
  assert(d !== null);
  assertEquals(d.key, "a");
  assertEquals(d.delta, 0);
  assertEquals(d.revision, 2);
  assertEquals(d.operation, "DEL");
  assertEquals(d.bucket, "a");

  await kv.put("c", sc.encode("hi"));
  await kv.put("c", sc.encode("hello"));

  // should not fail
  await kv.get("c");

  const o = await kv.get("c", { revision: 3 });
  assert(o !== null);
  assertEquals(o.revision, 3);

  await cleanup(ns, nc);
});

Deno.test("kv - republish", async () => {
  const { ns, nc } = await setup(jetstreamServerConf({}, true));
  if (await notCompatible(ns, nc, "2.9.0")) {
    return;
  }

  const js = nc.jetstream();
  const kv = await js.views.kv("test", {
    republish: {
      src: ">",
      dest: "republished-kv.>",
    },
  }) as Bucket;

  const sc = StringCodec();

  const sub = nc.subscribe("republished-kv.>", { max: 1 });
  (async () => {
    for await (const m of sub) {
      assertEquals(m.subject, `republished-kv.${kv.subjectForKey("hello")}`);
      assertEquals(sc.decode(m.data), "world");
      assertEquals(m.headers?.get(DirectMsgHeaders.Stream), kv.bucketName());
    }
  })().then();

  await kv.put("hello", sc.encode("world"));
  await sub.closed;
  await cleanup(ns, nc);
});

Deno.test("kv - ttl is in nanos", async () => {
  const { ns, nc } = await setup(
    jetstreamServerConf({}, true),
  );
  const js = nc.jetstream();

  const b = await js.views.kv("a", { ttl: 1000 });
  const status = await b.status();
  assertEquals(status.ttl, 1000);
  assertEquals(status.size, 0);

  const jsm = await nc.jetstreamManager();
  const si = await jsm.streams.info("KV_a");
  assertEquals(si.config.max_age, nanos(1000));
  await cleanup(ns, nc);
});

Deno.test("kv - size", async () => {
  const { ns, nc } = await setup(
    jetstreamServerConf({}, true),
  );
  const js = nc.jetstream();

  const b = await js.views.kv("a", { ttl: 1000 });
  let status = await b.status();
  assertEquals(status.size, 0);
  assertEquals(status.size, status.streamInfo.state.bytes);

  const sc = StringCodec();
  await b.put("a", sc.encode("hello"));
  status = await b.status();
  assert(status.size > 0);
  assertEquals(status.size, status.streamInfo.state.bytes);
  await cleanup(ns, nc);
});

Deno.test("kv - mirror cross domain", async () => {
  const { ns, nc } = await setup(
    jetstreamServerConf({
      server_name: "HUB",
      jetstream: { domain: "HUB" },
    }, true),
  );
  // the ports file doesn't report leaf node
  const varz = await ns.varz() as unknown;

  const { ns: lns, nc: lnc } = await setup(
    jetstreamServerConf({
      server_name: "LEAF",
      jetstream: { domain: "LEAF" },
      leafnodes: {
        remotes: [
          //@ts-ignore: direct query
          { url: `leaf://127.0.0.1:${varz.leaf.port}` },
        ],
      },
    }),
  );

  // setup a KV
  const js = nc.jetstream();
  const kv = await js.views.kv("TEST");
  const sc = StringCodec();
  const m = new Map<string, KvEntry[]>();

  // watch notifications on a on "name"
  async function watch(kv: KV, bucket: string, key: string) {
    const iter = await kv.watch({ key });
    const buf: KvEntry[] = [];
    m.set(bucket, buf);

    const done = (async () => {
      for await (const e of iter) {
        buf.push(e);
      }
    })().then();

    return done;
  }

  watch(kv, "test", "name").then();

  await kv.put("name", sc.encode("derek"));
  await kv.put("age", sc.encode("22"));
  await kv.put("v", sc.encode("v"));
  await kv.delete("v");
  await nc.flush();
  let a = m.get("test");
  assert(a);
  assertEquals(a.length, 1);
  assertEquals(sc.decode(a[0].value), "derek");

  const ljs = await lnc.jetstream();
  await ljs.views.kv("MIRROR", {
    mirror: { name: "TEST", domain: "HUB" },
  });

  // setup a Mirror
  const ljsm = await lnc.jetstreamManager();
  let si = await ljsm.streams.info("KV_MIRROR");
  assertEquals(si.config.mirror_direct, true);

  for (let i = 0; i < 2000; i += 500) {
    si = await ljsm.streams.info("KV_MIRROR");
    if (si.state.messages === 3) {
      break;
    }
    await delay(500);
  }
  assertEquals(si.state.messages, 3);

  async function checkEntry(kv: KV, key: string, value: string, op: string) {
    const e = await kv.get(key);
    assert(e);
    assertEquals(e.operation, op);
    if (value !== "") {
      assertEquals(sc.decode(e.value), value);
    }
  }

  async function t(kv: KV, name: string, old?: string) {
    const histIter = await kv.history();
    const hist: string[] = [];
    for await (const e of histIter) {
      hist.push(e.key);
    }

    if (old) {
      await checkEntry(kv, "name", old, "PUT");
      assertEquals(hist.length, 3);
      assertArrayIncludes(hist, ["name", "age", "v"]);
    } else {
      assertEquals(hist.length, 0);
    }

    await kv.put("name", sc.encode(name));
    await checkEntry(kv, "name", name, "PUT");

    await kv.put("v", sc.encode("v"));
    await checkEntry(kv, "v", "v", "PUT");

    await kv.delete("v");
    await checkEntry(kv, "v", "", "DEL");

    const keysIter = await kv.keys();
    const keys: string[] = [];
    for await (const k of keysIter) {
      keys.push(k);
    }
    assertEquals(keys.length, 2);
    assertArrayIncludes(keys, ["name", "age"]);
  }

  const mkv = await ljs.views.kv("MIRROR");

  watch(mkv, "mirror", "name").then();
  await t(mkv, "rip", "derek");
  a = m.get("mirror");
  assert(a);
  assertEquals(a.length, 2);
  assertEquals(sc.decode(a[1].value), "rip");

  // access the origin kv via the leafnode
  const rjs = lnc.jetstream({ domain: "HUB" });
  const rkv = await rjs.views.kv("TEST") as Bucket;
  assertEquals(rkv.prefix, "$KV.TEST");
  watch(rkv, "origin", "name").then();
  await t(rkv, "ivan", "rip");
  await delay(1000);
  a = m.get("origin");
  assert(a);
  assertEquals(a.length, 2);
  assertEquals(sc.decode(a[1].value), "ivan");

  // shutdown the server
  await cleanup(ns, nc);
  await checkEntry(mkv, "name", "ivan", "PUT");

  await cleanup(lns, lnc);
});

<<<<<<< HEAD
Deno.test("kv - previous sequence", async () => {
  const { ns, nc } = await setup(jetstreamServerConf({}, true));
  if (await notCompatible(ns, nc, "2.6.3")) {
    return;
  }
  const js = nc.jetstream();
  const kv = await js.views.kv("K");

  assertEquals(await kv.put("A", Empty, { previousSeq: 0 }), 1);
  assertEquals(await kv.put("B", Empty, { previousSeq: 0 }), 2);
  assertEquals(await kv.put("A", Empty, { previousSeq: 1 }), 3);
  assertEquals(await kv.put("A", Empty, { previousSeq: 3 }), 4);
  await assertRejects(async () => {
    await kv.put("A", Empty, { previousSeq: 1 });
  });
  assertEquals(await kv.put("B", Empty, { previousSeq: 2 }), 5);

  await cleanup(ns, nc);
});

Deno.test("kv - encoded entry", async () => {
  const { ns, nc } = await setup(jetstreamServerConf({}, true));
  if (await notCompatible(ns, nc, "2.6.3")) {
    return;
  }
  const js = nc.jetstream();
  const kv = await js.views.kv("K");
  await kv.put("a", StringCodec().encode("hello"));
  await kv.put("b", JSONCodec().encode(5));
  await kv.put("c", JSONCodec().encode(["hello", 5]));

  assertEquals((await kv.get("a"))?.string(), "hello");
  assertEquals((await kv.get("b"))?.json(), 5);
  assertEquals((await kv.get("c"))?.json(), ["hello", 5]);

=======
Deno.test("kv - create after delete", async () => {
  const { ns, nc } = await setup(jetstreamServerConf({}, true));

  const js = nc.jetstream();
  const kv = await js.views.kv("K");
  await kv.create("a", Empty);

  await assertRejects(async () => {
    await kv.create("a", Empty);
  });
  await kv.delete("a");
  await kv.create("a", Empty);
  await kv.purge("a");
  await kv.create("a", Empty);
>>>>>>> baf5edfa
  await cleanup(ns, nc);
});<|MERGE_RESOLUTION|>--- conflicted
+++ resolved
@@ -1683,7 +1683,6 @@
   await cleanup(lns, lnc);
 });
 
-<<<<<<< HEAD
 Deno.test("kv - previous sequence", async () => {
   const { ns, nc } = await setup(jetstreamServerConf({}, true));
   if (await notCompatible(ns, nc, "2.6.3")) {
@@ -1719,7 +1718,9 @@
   assertEquals((await kv.get("b"))?.json(), 5);
   assertEquals((await kv.get("c"))?.json(), ["hello", 5]);
 
-=======
+  await cleanup(ns, nc);
+});
+
 Deno.test("kv - create after delete", async () => {
   const { ns, nc } = await setup(jetstreamServerConf({}, true));
 
@@ -1734,6 +1735,5 @@
   await kv.create("a", Empty);
   await kv.purge("a");
   await kv.create("a", Empty);
->>>>>>> baf5edfa
   await cleanup(ns, nc);
 });