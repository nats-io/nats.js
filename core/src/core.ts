--- conflicted
+++ resolved
@@ -16,30 +16,10 @@
 import { nuid } from "./nuid.ts";
 import { InvalidArgumentError } from "./errors.ts";
 
-<<<<<<< HEAD
 export type DisconnectStatus = {
   type: "disconnect";
   server: string;
 };
-=======
-/**
- * Events reported by the {@link NatsConnection#status} iterator.
- */
-export enum Events {
-  /** Client disconnected */
-  Disconnect = "disconnect",
-  /** Client reconnected */
-  Reconnect = "reconnect",
-  /** Client received a cluster update */
-  Update = "update",
-  /** Client received a signal telling it that the server is transitioning to Lame Duck Mode */
-  LDM = "ldm",
-  /** Client received an async error from the server */
-  Error = "error",
-  /** Slow Consumer - a buffered subscription (iterator) that is accumulating messages beyond a specify threshold */
-  SlowConsumer = "slow_consumer",
-}
->>>>>>> 8478e82c
 
 export type ReconnectStatus = {
   type: "reconnect";
